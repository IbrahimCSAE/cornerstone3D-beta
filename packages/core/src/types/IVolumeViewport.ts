import Point2 from './Point2';
import Point3 from './Point3';
import { IViewport } from './IViewport';
import { IVolumeInput } from './IVolumeInput';
import FlipDirection from './FlipDirection';
import IImageData from './IImageData';
import { BlendModes, OrientationAxis } from '../enums';
import { VolumeViewportProperties } from '.';

/**
 * Interface for the Volume Viewport
 */
export default interface IVolumeViewport extends IViewport {
  useCPURendering: boolean;
  getFrameOfReferenceUID: () => string;
  /**
   * Retrieve the viewport properties
   */
  getProperties: () => VolumeViewportProperties;
  /**
   * canvasToWorld Returns the world coordinates of the given `canvasPos`
   * projected onto the plane defined by the `Viewport`'s `vtkCamera`'s focal point
   * and the direction of projection.
   */
  canvasToWorld: (canvasPos: Point2) => Point3;
  /**
   * Returns the canvas coordinates of the given `worldPos`
   * projected onto the `Viewport`'s `canvas`.
   */
  worldToCanvas: (worldPos: Point3) => Point2;
  /**
   * Uses viewport camera and volume actor to decide if the viewport
   * is looking at the volume in the direction of acquisition (imageIds).
   * If so, it uses the origin and focalPoint to calculate the slice index.
   */
  getCurrentImageIdIndex: () => number;

  /**
   * Checks if the viewport has a volume actor with the given volumeId
   */
  hasVolumeId: (volumeId: string) => boolean;

  /**
   * if the volume viewport has imageURI (no loader schema)
   * in one of its volume actors
   */
  hasImageURI: (imageURI: string) => boolean;

  /**
   * Uses viewport camera and volume actor to decide if the viewport
   * is looking at the volume in the direction of acquisition (imageIds).
   * If so, it uses the origin and focalPoint to find which imageId is
   * currently being viewed.
   */
  getCurrentImageId: () => string;
  /**
   * Sets the properties for the viewport. If no volumeId is provided
   * it applies the properties to the default volume actor (first volume)
   */
  setProperties(
    { voiRange }: VolumeViewportProperties,
    volumeId?: string,
    suppressEvents?: boolean
  ): void;
  /**
   * Creates volume actors for all volumes defined in the `volumeInputArray`.
   * For each entry, if a `callback` is supplied, it will be called with the new volume actor as input.
   * For each entry, if a `blendMode` and/or `slabThickness` is defined, this will be set on the actor's
   * `VolumeMapper`.
   */
  setVolumes(
    volumeInputArray: Array<IVolumeInput>,
    immediate?: boolean,
    suppressEvents?: boolean
  ): Promise<void>;
  /**
   * Creates and adds volume actors for all volumes defined in the `volumeInputArray`.
   * For each entry, if a `callback` is supplied, it will be called with the new volume actor as input.
   */
  addVolumes(
    volumeInputArray: Array<IVolumeInput>,
    immediate?: boolean,
    suppressEvents?: boolean
  ): Promise<void>;
  /**
   * It removes the volume actor from the Viewport. If the volume actor is not in
   * the viewport, it does nothing.
   */
  removeVolumeActors(actorUIDs: Array<string>, immediate?: boolean): void;

  /**
   * Given a point in world coordinates, return the intensity at that point
   */
  getIntensityFromWorld(point: Point3): number;
  /**
   * getBounds gets the visible bounds of the viewport
   */
  getBounds(): any;
  /**
   * Flip the viewport along the desired axis
   */
  flip(flipDirection: FlipDirection): void;
  /**
   * Reset the camera for the volume viewport
   */
  resetCamera(
    resetPan?: boolean,
    resetZoom?: boolean,
    resetToCenter?: boolean
  ): boolean;
  /**
   * Sets the blendMode for actors of the viewport.
   */
  setBlendMode(
    blendMode: BlendModes,
    filterActorUIDs?: Array<string>,
    immediate?: boolean
  ): void;
  /**
   * Sets the slab thickness for actors of the viewport.
   */
  setSlabThickness(
    slabThickness: number,
    filterActorUIDs?: Array<string>
  ): void;
  /**
   * Gets the slab thickness option in the `Viewport`'s `options`.
   */
  getSlabThickness(): number;
  /**
   * Returns the image and its properties that is being shown inside the
   * stack viewport. It returns, the image dimensions, image direction,
   * image scalar data, vtkImageData object, metadata, and scaling (e.g., PET suvbw)
   * Note: since the volume viewport supports fusion, to get the
   * image data for a specific volume, use the optional volumeId
   * argument.
   */
  getImageData(volumeId?: string): IImageData | undefined;

  setOrientation(orientation: OrientationAxis): void;
  /**
   * Reset the viewport properties to the default values
   */
<<<<<<< HEAD
  resetProperties(volumeId?: string): void;
=======
  resetProperties(): void;
>>>>>>> 6d964dfa
}<|MERGE_RESOLUTION|>--- conflicted
+++ resolved
@@ -141,9 +141,6 @@
   /**
    * Reset the viewport properties to the default values
    */
-<<<<<<< HEAD
   resetProperties(volumeId?: string): void;
-=======
-  resetProperties(): void;
->>>>>>> 6d964dfa
+
 }