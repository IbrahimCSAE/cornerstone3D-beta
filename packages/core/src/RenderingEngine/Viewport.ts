import type { vtkCamera } from '@kitware/vtk.js/Rendering/Core/Camera';
import vtkMatrixBuilder from '@kitware/vtk.js/Common/Core/MatrixBuilder';
import vtkMath from '@kitware/vtk.js/Common/Core/Math';
import vtkPlane from '@kitware/vtk.js/Common/DataModel/Plane';

import type { mat4, ReadonlyVec3 } from 'gl-matrix';
import { vec2, vec3 } from 'gl-matrix';

import Events from '../enums/Events';
import ViewportStatus from '../enums/ViewportStatus';
import ViewportType from '../enums/ViewportType';
import renderingEngineCache from './renderingEngineCache';
import { actorIsA, isImageActor } from '../utilities/actorCheck';
import triggerEvent from '../utilities/triggerEvent';
import * as planar from '../utilities/planar';
import isEqual from '../utilities/isEqual';
import hasNaNValues from '../utilities/hasNaNValues';
import { RENDERING_DEFAULTS } from '../constants';
import type {
  ICamera,
  ActorEntry,
  IRenderingEngine,
  ViewportInputOptions,
  Point2,
  Point3,
  FlipDirection,
  EventTypes,
  DisplayArea,
  ViewPresentation,
  ViewReference,
  ViewportProperties,
  ImageActor,
} from '../types';
import type {
  ViewportInput,
  ViewReferenceSpecifier,
  ReferenceCompatibleOptions,
  ViewPresentationSelector,
  DataSetOptions,
  PlaneRestriction,
} from '../types/IViewport';
import type { vtkSlabCamera } from './vtkClasses/vtkSlabCamera';
import type IImageCalibration from '../types/IImageCalibration';
import { InterpolationType } from '../enums';
import type vtkRenderer from '@kitware/vtk.js/Rendering/Core/Renderer';
import type vtkActor from '@kitware/vtk.js/Rendering/Core/Actor';
import type vtkImageData from '@kitware/vtk.js/Common/DataModel/ImageData';
import type vtkMapper from '@kitware/vtk.js/Rendering/Core/Mapper';
import { deepClone } from '../utilities/deepClone';
import { updatePlaneRestriction } from '../utilities/updatePlaneRestriction';
import { getConfiguration } from '../init';

/**
 * An object representing a single viewport, which is a camera
 * looking into a viewport, and an associated target output `HTMLDivElement`.
 * Viewport is a base class that can be extended to create a specific
 * viewport type. Both VolumeViewport and StackViewport are subclasses
 * of Viewport. Common logic for all viewports is contained in Viewport class
 * which is camera properties/methods, vtk.js actors, and other common
 * logic.
 */
class Viewport {
  /**
   * CameraViewPresentation is a view presentation selector that has all the
   * camera related presentation selections, and would typically be used for
   * choosing presentation information between two viewports showing the same
   * type of orientation of a view, such as the CT, PT and fusion views in the
   * same orientation view.
   */
  public static readonly CameraViewPresentation: ViewPresentationSelector = {
    rotation: true,
    pan: true,
    zoom: true,
    displayArea: true,
  };

  /**
   * TransferViewPresentation is a view presentation selector that selects all
   * the transfer function related attributes.  It would typically be used for
   * synchronizing different orientations of the same series, or for
   * synchronizing two views of the same type of series such as a CT.
   */
  public static readonly TransferViewPresentation: ViewPresentationSelector = {
    windowLevel: true,
    paletteLut: true,
  };

  /** unique identifier for the viewport */
  readonly id: string;
  /** HTML element in DOM that is used for rendering the viewport */
  readonly element: HTMLDivElement;
  /** an internal canvas that is created on the provided HTML element */
  readonly canvas: HTMLCanvasElement;
  /** RenderingEngine id that the viewport belongs to */
  readonly renderingEngineId: string;
  /** Type of viewport */
  readonly type: ViewportType;
  /**
   * The amount by which the images are inset in a viewport by default.
   */
<<<<<<< HEAD
  protected insetImageMultiplier = 1;
=======
  protected insetImageMultiplier = getConfiguration().rendering
    ?.useLegacyCameraFOV
    ? 1.1
    : 1;
>>>>>>> b1979f60

  protected flipHorizontal = false;
  protected flipVertical = false;
  public isDisabled: boolean;
  /** Record the rendering status, mostly for testing purposes, but can also
   * be useful for knowing things like whether the viewport is initialized
   */
  public viewportStatus: ViewportStatus = ViewportStatus.NO_DATA;

  /** sx of viewport on the offscreen canvas */
  sx: number;
  /** sy of viewport on the offscreen canvas */
  sy: number;
  /** sWidth of viewport on the offscreen canvas */
  sWidth: number;
  /** sHeight of viewport on the offscreen canvas */
  sHeight: number;
  /** a Map containing the actor uid and actors */
  _actors: Map<string, ActorEntry>;
  /** Default options for the viewport which includes orientation, viewPlaneNormal and backgroundColor */
  readonly defaultOptions: ViewportInputOptions;
  /** options for the viewport which includes orientation axis, backgroundColor and displayArea */
  options: ViewportInputOptions;
  /** informs if a new actor was added before a resetCameraClippingRange phase */
  _suppressCameraModifiedEvents = false;
  /** A flag representing if viewport methods should fire events or not */
  readonly suppressEvents: boolean;
  protected hasPixelSpacing = true;
  protected calibration: IImageCalibration;
  /** The camera that is initially defined on the reset for
   * the relative pan/zoom
   */
  protected initialCamera: ICamera;
  /** The camera that is defined for resetting displayArea to ensure absolute displayArea
   * settings
   */
  protected fitToCanvasCamera: ICamera;

  constructor(props: ViewportInput) {
    this.id = props.id;
    this.renderingEngineId = props.renderingEngineId;
    this.type = props.type;
    this.element = props.element;
    this.canvas = props.canvas;
    this.sx = props.sx;
    this.sy = props.sy;
    this.sWidth = props.sWidth;
    this.sHeight = props.sHeight;
    this._actors = new Map();
    // Set data attributes for render events
    this.element.setAttribute('data-viewport-uid', this.id);
    this.element.setAttribute(
      'data-rendering-engine-uid',
      this.renderingEngineId
    );

    this.defaultOptions = deepClone(props.defaultOptions);
    this.suppressEvents = props.defaultOptions.suppressEvents
      ? props.defaultOptions.suppressEvents
      : false;
    //this.options = structuredClone(props.defaultOptions);
    this.options = deepClone(props.defaultOptions);
    this.isDisabled = false;
  }

  getRotation: () => number;
  getFrameOfReferenceUID: () => string;
  canvasToWorld: (canvasPos: Point2) => Point3;
  worldToCanvas: (worldPos: Point3) => Point2;
  customRenderViewportToCanvas: () => unknown;
  resize: () => void;
  getProperties: () => ViewportProperties = () => ({});
  updateRenderingPipeline: () => void;
  getNumberOfSlices: () => number;
  protected setRotation = (_rotation: number) => {
    /*empty*/
  };

  static get useCustomRenderingPipeline(): boolean {
    return false;
  }

  // eslint-disable-next-line @typescript-eslint/no-explicit-any
  private viewportWidgets = new Map() as Map<string, any>;

  public addWidget = (widgetId, widget) => {
    this.viewportWidgets.set(widgetId, widget);
  };

  public getWidget = (id) => {
    return this.viewportWidgets.get(id);
  };

  public getWidgets = () => {
    return Array.from(this.viewportWidgets.values());
  };

  public removeWidgets = () => {
    const widgets = this.getWidgets();
    widgets.forEach((widget) => {
      if (widget.getEnabled()) {
        widget.setEnabled(false);
      }
      if (widget.getActor && widget.getRenderer) {
        const actor = widget.getActor();
        const renderer = widget.getRenderer();
        if (renderer && actor) {
          renderer.removeActor(actor);
        }
      }
    });
  };

  /**
   * Indicate that the image has been rendered.
   * This will set the viewportStatus to RENDERED if there is image data
   * available to actually be rendered - otherwise, the rendering simply showed
   * the background image.
   */
  public setRendered() {
    if (
      this.viewportStatus === ViewportStatus.NO_DATA ||
      this.viewportStatus === ViewportStatus.LOADING
    ) {
      return;
    }
    this.viewportStatus = ViewportStatus.RENDERED;
  }

  /**
   *  This applies a color transform as an svg filter to the output image.
   */
  protected setColorTransform(voiRange, averageWhite) {
    let feFilter = null;
    if (!voiRange && !averageWhite) {
      return;
    }
    const white = averageWhite || [255, 255, 255];
    const maxWhite = Math.max(...white);
    const scaleWhite = white.map((c) => maxWhite / c);
    const { lower = 0, upper = 255 } = voiRange || {};
    const wlScale = (upper - lower + 1) / 255;
    const wlDelta = lower / 255;
    feFilter = `url('data:image/svg+xml,\
      <svg xmlns="http://www.w3.org/2000/svg">\
        <filter id="colour" color-interpolation-filters="linearRGB">\
        <feColorMatrix type="matrix" \
        values="\
          ${scaleWhite[0] * wlScale} 0 0 0 ${wlDelta} \
          0 ${scaleWhite[1] * wlScale} 0 0 ${wlDelta} \
          0 0 ${scaleWhite[2] * wlScale} 0 ${wlDelta} \
          0 0 0 1 0" />\
        </filter>\
      </svg>#colour')`;
    return feFilter;
  }

  /**
   * Returns the rendering engine driving the `Viewport`.
   *
   * @returns The RenderingEngine instance.
   */
  public getRenderingEngine(): IRenderingEngine {
    return renderingEngineCache.get(this.renderingEngineId);
  }

  /**
   * Returns the `vtkRenderer` responsible for rendering the `Viewport`.
   *
   * @returns The `vtkRenderer` for the `Viewport`.
   */
  public getRenderer(): vtkRenderer {
    const renderingEngine = this.getRenderingEngine();

    if (!renderingEngine || renderingEngine.hasBeenDestroyed) {
      throw new Error('Rendering engine has been destroyed');
    }

    return renderingEngine.offscreenMultiRenderWindow?.getRenderer(this.id);
  }

  /**
   * Renders the `Viewport` using the `RenderingEngine`.
   */
  public render(): void {
    const renderingEngine = this.getRenderingEngine();

    renderingEngine.renderViewport(this.id);
  }

  /**
   * Sets new options and (TODO) applies them.
   *
   * @param options - The viewport options to set.
   * @param immediate - If `true`, renders the viewport after the options are set.
   */
  public setOptions(options: ViewportInputOptions, immediate = false): void {
    this.options = structuredClone(options);

    // TODO When this is needed we need to move the camera position.
    // We can steal some logic from the tools we build to do this.
    if (this.options?.displayArea) {
      this.setDisplayArea(this.options?.displayArea);
    }
    if (immediate) {
      this.render();
    }
  }

  /**
   * Resets the options the `Viewport`'s `defaultOptions`
   *
   * @param immediate - If `true`, renders the viewport after the options are reset.
   */
  public reset(immediate = false) {
    this.options = structuredClone(this.defaultOptions);

    // TODO When this is needed we need to move the camera position.
    // We can steal some logic from the tools we build to do this.

    if (immediate) {
      this.render();
    }
  }

  public getSliceViewInfo(): {
    width: number;
    height: number;
    sliceIndex: number;
    slicePlane: number;
    sliceToIndexMatrix: mat4;
    indexToSliceMatrix: mat4;
  } {
    throw new Error('Method not implemented.');
  }

  /**
   * Flip the viewport on horizontal or vertical axis, this method
   * works with vtk-js backed rendering pipeline.
   *
   * @param flipOptions - Flip options specifying the axis of flip
   *    * flipOptions.flipHorizontal - Flip the viewport on horizontal axis
   *    * flipOptions.flipVertical - Flip the viewport on vertical axis
   */
  protected flip({ flipHorizontal, flipVertical }: FlipDirection): void {
    const imageData = this.getDefaultImageData();

    if (!imageData) {
      return;
    }

    const camera = this.getCamera();
    const { viewPlaneNormal, viewUp, focalPoint, position } = camera;

    const viewRight = vec3.cross(vec3.create(), viewPlaneNormal, viewUp);
    let viewUpToSet = vec3.copy(vec3.create(), viewUp);
    const viewPlaneNormalToSet = vec3.negate(vec3.create(), viewPlaneNormal);

    // for both flip horizontal and vertical we need to move the camera to the
    // other side of the image
    const distance = vec3.distance(position, focalPoint);

    // If the pan has been applied, we need to be able
    // apply the pan back
    const dimensions = imageData.getDimensions();
    const middleIJK = dimensions.map((d) => Math.floor(d / 2));

    const idx = [middleIJK[0], middleIJK[1], middleIJK[2]] as ReadonlyVec3;
    const centeredFocalPoint = imageData.indexToWorld(idx, vec3.create());

    const resetFocalPoint = this._getFocalPointForResetCamera(
      centeredFocalPoint as Point3,
      camera,
      { resetPan: true, resetToCenter: false }
    );

    const panDir = vec3.subtract(vec3.create(), focalPoint, resetFocalPoint);
    const panValue = vec3.length(panDir);

    const getPanDir = (mirrorVec) => {
      const panDirMirror = vec3.scale(
        vec3.create(),
        mirrorVec,
        2 * vec3.dot(panDir, mirrorVec)
      );
      vec3.subtract(panDirMirror, panDirMirror, panDir);
      vec3.normalize(panDirMirror, panDirMirror);

      return panDirMirror;
    };

    // Flipping horizontal mean that the camera should move
    // to the other side of the image but looking at the
    // same direction and same focal point
    if (flipHorizontal) {
      // we need to apply the pan value to the new focal point but in the direction
      // that is mirrored on the viewUp for the flip horizontal and
      // viewRight for the flip vertical

      // mirror the pan direction based on the viewUp
      const panDirMirror = getPanDir(viewUpToSet);

      // move focal point from the resetFocalPoint to the newFocalPoint
      // based on the panDirMirror and panValue
      const newFocalPoint = vec3.scaleAndAdd(
        vec3.create(),
        resetFocalPoint,
        panDirMirror,
        panValue
      );

      // move the camera position also the same way as the focal point
      const newPosition = vec3.scaleAndAdd(
        vec3.create(),
        newFocalPoint,
        viewPlaneNormalToSet,
        distance
      );

      this.setCamera({
        viewPlaneNormal: viewPlaneNormalToSet as Point3,
        position: newPosition as Point3,
        focalPoint: newFocalPoint as Point3,
      });

      this.flipHorizontal = !this.flipHorizontal;
    }

    // Flipping vertical mean that the camera should negate the view up
    // and also move to the other side of the image but looking at the
    if (flipVertical) {
      viewUpToSet = vec3.negate(viewUpToSet, viewUp);

      // we need to apply the pan value to the new focal point but in the direction
      const panDirMirror = getPanDir(viewRight);

      const newFocalPoint = vec3.scaleAndAdd(
        vec3.create(),
        resetFocalPoint,
        panDirMirror,
        panValue
      );

      const newPosition = vec3.scaleAndAdd(
        vec3.create(),
        newFocalPoint,
        viewPlaneNormalToSet,
        distance
      );

      this.setCamera({
        focalPoint: newFocalPoint as Point3,
        viewPlaneNormal: viewPlaneNormalToSet as Point3,
        viewUp: viewUpToSet as Point3,
        position: newPosition as Point3,
      });

      this.flipVertical = !this.flipVertical;
    }

    this.render();
  }

  private getDefaultImageData(): vtkImageData {
    const actorEntry = this.getDefaultActor();

    if (actorEntry && isImageActor(actorEntry)) {
      return actorEntry.actor.getMapper().getInputData();
    }
  }

  /**
   * Get the default actor
   * @returns An actor entry.
   */
  public getDefaultActor(): ActorEntry {
    return this.getActors()[0];
  }

  /**
   * Get all the actors in the viewport
   * @returns An array of ActorEntry objects.
   */
  public getActors(): ActorEntry[] {
    return Array.from(this._actors.values());
  }

  /**
   * Returns an array of unique identifiers for all the actors in the viewport.
   * @returns An array of strings
   */
  public getActorUIDs(): string[] {
    return Array.from(this._actors.keys());
  }

  /**
   * Get an actor by its UID
   * @param actorUID - The unique ID of the actor.
   * @returns An ActorEntry object.
   */
  public getActor(actorUID: string): ActorEntry {
    return this._actors.get(actorUID);
  }

  /**
   * Retrieves an image actor from the viewport actors.
   *
   * @param volumeId - Optional. The ID of the volume to find the corresponding image actor.
   * @returns The image actor if found, otherwise null.
   */
  public getImageActor(volumeId?: string): ImageActor | null {
    const actorEntries = this.getActors();

    let actorEntry = actorEntries[0];
    if (volumeId) {
      actorEntry = actorEntries.find((a) => a.referencedId === volumeId);
    }

    if (!actorEntry || !isImageActor(actorEntry)) {
      return null;
    }

    const actor = actorEntry.actor as ImageActor;
    return actor;
  }

  /**
   * Get an actor UID by its index
   * @param index - array index.
   * @returns actorUID
   */
  public getActorUIDByIndex(index: number): string {
    const actor = this.getActors()[index];
    if (actor) {
      return actor.uid;
    }
  }

  /**
   * Get an actor by its index
   * @param index - array index.
   * @returns actorUID
   */
  public getActorByIndex(index: number): ActorEntry {
    return this.getActors()[index];
  }

  /**
   * It removes all actors from the viewport and then adds the actors from the array.
   * @param actors - An array of ActorEntry objects.
   */
  public setActors(actors: ActorEntry[]): void {
    const currentActors = this.getActors();
    this.removeAllActors();
    // when we set the actor we need to reset the camera to initialize the
    // camera focal point with the bounds of the actors.
    this.addActors(actors, { resetCamera: true });

    triggerEvent(this.element, Events.ACTORS_CHANGED, {
      viewportId: this.id,
      removedActors: currentActors,
      addedActors: actors,
      currentActors: actors,
    });
  }

  /**
   * Remove the actor from the viewport
   * @param actorUID - The unique identifier for the actor.
   * @returns The removed actor entry or undefined if it didn't exist
   */
  _removeActor(actorUID: string): ActorEntry | undefined {
    const actorEntry = this.getActor(actorUID);

    if (!actorEntry) {
      console.warn(
        `Actor ${actorUID} does not exist in ${this.id}, can't remove`
      );
      return;
    }

    const renderer = this.getRenderer();
    renderer.removeActor(actorEntry.actor as vtkActor);
    this._actors.delete(actorUID);

    return actorEntry;
  }

  /**
   * Remove the actors with the given UIDs from the viewport
   * @param actorUIDs - An array of actor UIDs to remove.
   */
  public removeActors(actorUIDs: string[]): void {
    const removedActors: ActorEntry[] = [];

    actorUIDs.forEach((actorUID) => {
      const removedActor = this._removeActor(actorUID);
      if (removedActor) {
        removedActors.push(removedActor);
      }
    });

    const currentActors = this.getActors();
    triggerEvent(this.element, Events.ACTORS_CHANGED, {
      viewportId: this.id,
      removedActors,
      addedActors: [],
      currentActors,
    });
  }

  /**
   * Add a list of actors (actor entries) to the viewport
   * @param resetCamera - force reset pan and zoom of the camera,
   *        default value is false.
   * @param actors - An array of ActorEntry objects.
   */
  public addActors(
    actors: ActorEntry[],
    options: { resetCamera?: boolean } = {}
  ): void {
    const { resetCamera = false } = options;
    const renderingEngine = this.getRenderingEngine();
    if (!renderingEngine || renderingEngine.hasBeenDestroyed) {
      console.warn(
        'Viewport::addActors::Rendering engine has not been initialized or has been destroyed'
      );
      return;
    }

    actors.forEach((actor) => {
      this.addActor(actor);
    });

    const prevViewPresentation = this.getViewPresentation();
    const prevViewRef = this.getViewReference();

    this.resetCamera();

    if (!resetCamera) {
      this.setViewReference(prevViewRef);
      this.setViewPresentation(prevViewPresentation);
    }

    // Trigger ACTORS_CHANGED event after adding actors
    triggerEvent(this.element, Events.ACTORS_CHANGED, {
      viewportId: this.id,
      removedActors: [],
      addedActors: actors,
      currentActors: this.getActors(),
    });
  }

  /**
   * Add an actor to the viewport including its id, its actor and slabThickness
   * if defined
   * @param actorEntry - ActorEntry
   *    * actorEntry.uid - The unique identifier for the actor.
   *    * actorEntry.actor - The volume actor.
   *    * actorEntry.slabThickness - The slab thickness.
   */
  public addActor(actorEntry: ActorEntry): void {
    const { uid: actorUID, actor } = actorEntry;
    const renderingEngine = this.getRenderingEngine();

    if (!renderingEngine || renderingEngine.hasBeenDestroyed) {
      console.warn(
        `Cannot add actor UID of ${actorUID} Rendering Engine has been destroyed`
      );
      return;
    }

    if (!actorUID || !actor) {
      throw new Error('Actors should have uid and vtk Actor properties');
    }

    if (this.getActor(actorUID)) {
      console.warn(`Actor ${actorUID} already exists for this viewport`);
      return;
    }

    const renderer = this.getRenderer();
    renderer?.addActor(actor as vtkActor);
    this._actors.set(actorUID, Object.assign({}, actorEntry));

    // when we add an actor we should update the camera clipping range and
    // clipping planes as well
    this.updateCameraClippingPlanesAndRange();

    // Trigger ACTORS_CHANGED event for individual actor addition
    triggerEvent(this.element, Events.ACTORS_CHANGED, {
      viewportId: this.id,
      removedActors: [],
      addedActors: [actorEntry],
      currentActors: this.getActors(),
    });
  }

  /**
   * Remove all actors from the renderer
   */
  public removeAllActors(): void {
    const currentActors = this.getActors();
    this.getRenderer()?.removeAllViewProps();
    this._actors = new Map();

    // Trigger ACTORS_CHANGED event when removing all actors
    triggerEvent(this.element, Events.ACTORS_CHANGED, {
      viewportId: this.id,
      removedActors: currentActors,
      addedActors: [],
      currentActors: [],
    });

    return;
  }

  /**
   * Reset the camera to the default viewport camera without firing events
   */
  protected resetCameraNoEvent(): void {
    const savedValue = this._suppressCameraModifiedEvents; // save the value pf the flag to restore it later
    this._suppressCameraModifiedEvents = true;
    this.resetCamera();
    this._suppressCameraModifiedEvents = savedValue;
  }

  /**
   * Sets the camera to the default viewport camera without firing events
   * @param camera - The camera to use for the viewport.
   */
  protected setCameraNoEvent(camera: ICamera): void {
    const savedValue = this._suppressCameraModifiedEvents; // save the value pf the flag to restore it later
    this._suppressCameraModifiedEvents = true;
    this.setCamera(camera);
    this._suppressCameraModifiedEvents = savedValue;
  }

  /**
   * Calculates the intersections between the volume's boundaries and the viewplane.
   * 1) Determine the viewplane using the camera's ViewplaneNormal and focalPoint.
   * 2) Using volumeBounds, calculate the line equation for the 3D volume's 12 edges.
   * 3) Intersect each edge to the viewPlane and see whether the intersection point is inside the volume bounds.
   * 4) Return list of intersection points
   * It should be noted that intersection points may range from 3 to 6 points.
   * Orthogonal views have four points of intersection.
   *
   * @param imageData - vtkImageData
   * @param focalPoint - camera focal point
   * @param normal - view plane normal
   * @returns intersections list
   */
  private _getViewImageDataIntersections(imageData, focalPoint, normal) {
    // Viewplane equation: Ax+By+Cz=D
    const A = normal[0];
    const B = normal[1];
    const C = normal[2];
    const D = A * focalPoint[0] + B * focalPoint[1] + C * focalPoint[2];

    // Computing the edges of the 3D cube
    const bounds = imageData.getBounds();
    const edges = this._getEdges(bounds);

    const intersections = [];

    for (const edge of edges) {
      // start point: [x0, y0, z0], end point: [x1, y1, z1]
      const [[x0, y0, z0], [x1, y1, z1]] = edge;
      // Check if the edge is parallel to plane
      if (A * (x1 - x0) + B * (y1 - y0) + C * (z1 - z0) === 0) {
        continue;
      }
      const intersectionPoint = planar.linePlaneIntersection(
        [x0, y0, z0],
        [x1, y1, z1],
        [A, B, C, D]
      );

      if (this._isInBounds(intersectionPoint, bounds)) {
        intersections.push(intersectionPoint);
      }
    }

    return intersections;
  }

  /**
   * Sets the interpolation type.  No-op in the base.
   */
  protected setInterpolationType(_interpolationType: InterpolationType, _arg?) {
    // No-op - just done to allow setting on the base viewport
  }

  /**
   * Sets the camera to an initial bounds. If
   * resetPan and resetZoom are true it places the focal point at the center of
   * the volume (or slice); otherwise, only the camera zoom and camera Pan or Zoom
   * is reset for the current view.
   * @param displayArea - The display area of interest.
   * @param suppressEvents - If true, don't fire displayArea event.
   */
  public setDisplayArea(
    displayArea: DisplayArea,
    suppressEvents = false
  ): void {
    if (!displayArea) {
      return;
    }
    const { storeAsInitialCamera, type: areaType } = displayArea;

    // Instead of storing the camera itself, if initial camera is set,
    // then store the display area as the baseline display area.
    if (storeAsInitialCamera) {
      this.options.displayArea = displayArea;
    }

    // make calculations relative to the fitToCanvasCamera view
    const { _suppressCameraModifiedEvents } = this;
    this._suppressCameraModifiedEvents = true;

    // This should only apply for storeAsInitialCamera, but the calculations
    // currently don't quite work otherwise.
    // TODO - fix so that the store works for existing transforms
    this.setCamera(this.fitToCanvasCamera);

    if (areaType === 'SCALE') {
      this.setDisplayAreaScale(displayArea);
    } else {
      this.setInterpolationType(
        this.getProperties()?.interpolationType ?? InterpolationType.LINEAR
      );
      this.setDisplayAreaFit(displayArea);
    }

    // Set the initial camera if appropriate
    if (storeAsInitialCamera) {
      this.initialCamera = this.getCamera();
    }

    // Restore event firing
    this._suppressCameraModifiedEvents = _suppressCameraModifiedEvents;
    if (!suppressEvents && !_suppressCameraModifiedEvents) {
      const eventDetail: EventTypes.DisplayAreaModifiedEventDetail = {
        viewportId: this.id,
        displayArea: displayArea,
        storeAsInitialCamera: storeAsInitialCamera,
      };

      triggerEvent(this.element, Events.DISPLAY_AREA_MODIFIED, eventDetail);
      this.setCamera(this.getCamera());
    }
  }

  /**
   * Sets the viewport to pixel scaling mode.  Pixel scaling displays
   * 1 image pixel as 1 (or scale) physical screen pixels.  That is,
   * a 1024x512 image will be displayed with scale=2, as 2048x1024
   * physical image pixels.
   *
   * @param displayArea - display area to set
   *    * displayArea.scale - the number of physical pixels to display
   *        each image pixel in.  Values `< 1` mean smaller than physical,
   *        while values `> 1` mean more than one pixel.  Default is 1
   *        Suggest using whole numbers or integer fractions (eg `1/3`)
   */
  protected setDisplayAreaScale(displayArea: DisplayArea): void {
    const { scale = 1 } = displayArea;
    const canvas = this.canvas;
    const height = canvas.height;
    const width = canvas.width;
    if (height < 8 || width < 8) {
      return;
    }
    const imageData = this.getDefaultImageData();
    const spacingWorld = imageData.getSpacing();
    const spacing = spacingWorld[1];
    // Need nearest interpolation for scale
    this.setInterpolationType(InterpolationType.NEAREST);
    this.setCamera({ parallelScale: (height * spacing) / (2 * scale) });

    // If this is scale, then image area isn't allowed, so just delete it to be safe
    delete displayArea.imageArea;
    // Apply the pan values from the display area.
    this.setDisplayAreaFit(displayArea);

    // Need to ensure the focal point is aligned with the canvas size/position
    // so that we don't get half pixel rendering, which causes additional
    // moire patterns to be displayed.
    // This is based on the canvas size having the center pixel be at a fractional
    // position when the size is even, so matching a fractional position on the
    // focal point to the center of an image pixel.
    const { focalPoint, position, viewUp, viewPlaneNormal } = this.getCamera();
    const focalChange = vec3.create();
    if (canvas.height % 2) {
      vec3.scaleAndAdd(focalChange, focalChange, viewUp, scale * 0.5 * spacing);
    }
    if (canvas.width % 2) {
      const viewRight = vec3.cross(vec3.create(), viewUp, viewPlaneNormal);
      vec3.scaleAndAdd(
        focalChange,
        focalChange,
        viewRight,
        scale * 0.5 * spacing
      );
    }
    if (!focalChange[0] && !focalChange[1] && !focalChange[2]) {
      return;
    }
    this.setCamera({
      focalPoint: vec3.add(vec3.create(), focalPoint, focalChange) as Point3,
      position: vec3.add(vec3.create(), position, focalChange) as Point3,
    });
  }

  /**
   * This applies a display area with a fit of the provided area to the
   * available area.
   * The zoom level is controlled by the imageArea parameter, which is a pair
   * of percentage width in the horizontal and vertical dimension is scaled
   * to fit the displayable area.  Both values are taken into account, and the
   * scaling is set so that both fractions of the image area are visible.
   *
   * The panning is controlled by the imageCanvasPoint, which has two
   * values, teh imagePoint and the canvasPoint.  They are fractional
   * values of the image and canvas respectively, with the panning set to
   * display the image pixel at the given fraction on top of the canvas at the
   * given percentage.  The default points are 0.5.
   *
   * For example, if the zoom level is [2,1], then the image is displayed
   * such that at least twice the width is visible, and the height is visible.
   * That will result in the image width being black, divided up on the left
   * and right according to the imageCanvasPoint
   *
   * Then, if the imagePoint is [1,0] and the canvas point is [1,0], then
   * the right most edge of the image, at the top of the image, will be
   * displayed at the right most edge of the canvas, at the top.
   *
   */
  protected setDisplayAreaFit(displayArea: DisplayArea) {
    const { imageArea, imageCanvasPoint } = displayArea;

    const devicePixelRatio = window?.devicePixelRatio || 1;
    const imageData = this.getDefaultImageData();
    if (!imageData) {
      return;
    }
    const canvasWidth = this.sWidth / devicePixelRatio;
    const canvasHeight = this.sHeight / devicePixelRatio;
    const dimensions = imageData.getDimensions() as ReadonlyVec3;
    const canvasZero = this.worldToCanvas(
      imageData.indexToWorld([0, 0, 0]) as Point3
    );
    const canvasEdge = this.worldToCanvas(
      imageData.indexToWorld([
        dimensions[0],
        dimensions[1],
        dimensions[2],
      ]) as Point3
    );

    const canvasImage = [
      Math.abs(canvasEdge[0] - canvasZero[0]),
      Math.abs(canvasEdge[1] - canvasZero[1]),
    ];
    const [imgWidth, imgHeight] = canvasImage;

    let zoom = this.getZoom() / this.insetImageMultiplier;
    if (imageArea) {
      const [areaX, areaY] = imageArea;

      const currentScale = Math.max(
        Math.abs(imgWidth / canvasWidth),
        Math.abs(imgHeight / canvasHeight)
      );
      const requireX = Math.abs((areaX * imgWidth) / canvasWidth);
      const requireY = Math.abs((areaY * imgHeight) / canvasHeight);
      const initZoom = this.getZoom();
      const fitZoom = this.getZoom(this.fitToCanvasCamera);

      const absZoom =
        requireX > requireY ? currentScale / requireX : currentScale / requireY;
      const applyZoom = (absZoom * initZoom) / fitZoom;

      zoom = applyZoom;
      // Don't set as initial camera because then the zoom interactions don't
      // work consistently.
      // TODO: Add a better method to handle initial camera
      this.setZoom(this.insetImageMultiplier * zoom, false);
    }
    if (imageCanvasPoint) {
      const { imagePoint, canvasPoint = imagePoint || [0.5, 0.5] } =
        imageCanvasPoint;
      const [canvasX, canvasY] = canvasPoint;
      const canvasPanX = canvasWidth * (canvasX - 0.5);
      const canvasPanY = canvasHeight * (canvasY - 0.5);

      const [imageX, imageY] = imagePoint || canvasPoint;
      const useZoom = zoom;
      const imagePanX =
        this.insetImageMultiplier * useZoom * imgWidth * (0.5 - imageX);
      const imagePanY =
        this.insetImageMultiplier * useZoom * imgHeight * (0.5 - imageY);

      // const imagePanX =
      //   (zoom * imgWidth * (0.5 - imageX) * canvasHeight) / imgHeight;
      // const imagePanY = zoom * canvasHeight * (0.5 - imageY);

      const newPositionX = imagePanX + canvasPanX;
      const newPositionY = imagePanY + canvasPanY;

      const deltaPoint2: Point2 = [newPositionX, newPositionY];
      // Use getPan from current for the setting
      vec2.add(deltaPoint2, deltaPoint2, this.getPan());
      // The pan is part of the display area settings, not the initial camera, so
      // don't store as initial camera here - that breaks rotation and other changes.
      this.setPan(deltaPoint2, false);
    }
  }

  public getDisplayArea(): DisplayArea | undefined {
    return this.options?.displayArea;
  }

  /**
   * Resets the camera based on the rendering volume(s) bounds. If
   * resetPan and resetZoom are true it places the focal point at the center of
   * the volume (or slice); otherwise, only the camera zoom and camera Pan or Zoom
   * is reset for the current view.
   * @param options - The reset options
   * @param options.resetPan - If true, the camera focal point is reset to the center of the volume (slice)
   * @param options.resetZoom - If true, the camera zoom is reset to the default zoom
   * @param options.resetToCenter - If true, the camera is reset to the center of the volume (slice)
   * @param options.storeAsInitialCamera - If true, reset camera is stored as the initial camera (to allow differences to
   *   be detected for pan/zoom values)
   * @returns boolean
   */
  public resetCamera(options?: {
    resetPan?: boolean;
    resetZoom?: boolean;
    resetToCenter?: boolean;
    storeAsInitialCamera?: boolean;
  }): boolean {
    const {
      resetPan = true,
      resetZoom = true,
      resetToCenter = true,
      storeAsInitialCamera = true,
    } = options || {};

    const renderer = this.getRenderer();

    // fix the flip right away, since we rely on the viewPlaneNormal and
    // viewUp for later. Basically, we need to flip back if flipHorizontal
    // is true or flipVertical is true
    // we should use resetCamera no event here, since we don't want to fire
    // camera modified events yet since a proper one will be fired later down
    // below
    this.setCameraNoEvent({
      flipHorizontal: false,
      flipVertical: false,
    });

    const previousCamera = this.getCamera();
    let bounds;
    const defaultActor = this.getDefaultActor();

    if (defaultActor && isImageActor(defaultActor)) {
      // Use the default actor's bounds
      const imageData = defaultActor.actor.getMapper().getInputData();
      bounds = imageData.getBounds();
    } else {
      // Fallback to all actors if no default image actor is found
      bounds = renderer.computeVisiblePropBounds();
    }

    const focalPoint = [0, 0, 0] as Point3;
    const imageData = this.getDefaultImageData();

    // The bounds are used to set the clipping view, which is then used to
    // figure out the center point of each image.  This needs to be the depth
    // center, so the bounds need to be extended by the spacing such that the
    // depth center is in the middle of each image.
    if (imageData) {
      const spc = imageData.getSpacing();

      bounds[0] = bounds[0] + spc[0] / 2;
      bounds[1] = bounds[1] - spc[0] / 2;
      bounds[2] = bounds[2] + spc[1] / 2;
      bounds[3] = bounds[3] - spc[1] / 2;
      bounds[4] = bounds[4] + spc[2] / 2;
      bounds[5] = bounds[5] - spc[2] / 2;
    }

    const activeCamera = this.getVtkActiveCamera();
    const viewPlaneNormal = activeCamera.getViewPlaneNormal() as Point3;
    const viewUp = activeCamera.getViewUp() as Point3;

    // Reset the perspective zoom factors, otherwise subsequent zooms will cause
    // the view angle to become very small and cause bad depth sorting.
    // todo: parallel projection only

    focalPoint[0] = (bounds[0] + bounds[1]) / 2.0;
    focalPoint[1] = (bounds[2] + bounds[3]) / 2.0;
    focalPoint[2] = (bounds[4] + bounds[5]) / 2.0;

    if (imageData) {
      const dimensions = imageData.getDimensions();
      const middleIJK = dimensions.map((d) => Math.floor(d / 2));
      const idx = [middleIJK[0], middleIJK[1], middleIJK[2]] as ReadonlyVec3;
      // Modifies the focal point in place, as this hits the vtk indexToWorld function
      imageData.indexToWorld(idx, focalPoint);
    }
    let widthWorld;
    let heightWorld;

<<<<<<< HEAD
    if (imageData) {
      const extent = imageData.getExtent();
      const spacing = imageData.getSpacing();
=======
    let widthWorld;
    let heightWorld;
    const config = getConfiguration();
    const useLegacyMethod = config.rendering?.useLegacyCameraFOV ?? false;

    if (imageData && !useLegacyMethod) {
      const extent = imageData.getExtent();
      const spacing = imageData.getSpacing();

>>>>>>> b1979f60
      widthWorld = (extent[1] - extent[0]) * spacing[0];
      heightWorld = (extent[3] - extent[2]) * spacing[1];
    } else {
      ({ widthWorld, heightWorld } = this._getWorldDistanceViewUpAndViewRight(
        bounds,
        viewUp,
        viewPlaneNormal
      ));
    }

    const canvasSize = [this.sWidth, this.sHeight];

    const boundsAspectRatio = widthWorld / heightWorld;
    const canvasAspectRatio = canvasSize[0] / canvasSize[1];

    const scaleFactor = boundsAspectRatio / canvasAspectRatio;

    const parallelScale =
      scaleFactor < 1 // can fit full height, so use it.
        ? (this.insetImageMultiplier * heightWorld) / 2
        : (this.insetImageMultiplier * heightWorld * scaleFactor) / 2;

    // If we have just a single point, pick a radius of 1.0
    // compute the radius of the enclosing sphere
    // For 3D viewport, we should increase the radius to make sure the whole
    // volume is visible and we don't get clipping artifacts.
    const radius =
      Viewport.boundsRadius(bounds) *
      (this.type === ViewportType.VOLUME_3D ? 10 : 1);

    const distance = this.insetImageMultiplier * radius;

    const viewUpToSet: Point3 =
      Math.abs(vtkMath.dot(viewUp, viewPlaneNormal)) > 0.999
        ? [-viewUp[2], viewUp[0], viewUp[1]]
        : viewUp;

    const focalPointToSet = this._getFocalPointForResetCamera(
      focalPoint,
      previousCamera,
      { resetPan, resetToCenter }
    );

    const positionToSet: Point3 = [
      focalPointToSet[0] + distance * viewPlaneNormal[0],
      focalPointToSet[1] + distance * viewPlaneNormal[1],
      focalPointToSet[2] + distance * viewPlaneNormal[2],
    ];

    renderer.resetCameraClippingRange(bounds);

    const clippingRangeToUse: Point2 = [
      -RENDERING_DEFAULTS.MAXIMUM_RAY_DISTANCE,
      RENDERING_DEFAULTS.MAXIMUM_RAY_DISTANCE,
    ];

    activeCamera.setPhysicalScale(radius);
    activeCamera.setPhysicalTranslation(
      -focalPointToSet[0],
      -focalPointToSet[1],
      -focalPointToSet[2]
    );

    this.setCamera({
      parallelScale: resetZoom ? parallelScale : previousCamera.parallelScale,
      focalPoint: focalPointToSet,
      position: positionToSet,
      viewAngle: 90,
      viewUp: viewUpToSet,
      clippingRange: clippingRangeToUse,
    });

    const modifiedCamera = this.getCamera();

    this.setFitToCanvasCamera(this.getCamera());

    if (storeAsInitialCamera) {
      this.setInitialCamera(modifiedCamera);
    }

    if (resetZoom) {
      this.setZoom(1, storeAsInitialCamera);
    }

    const RESET_CAMERA_EVENT = {
      type: 'ResetCameraEvent',
      renderer,
    };

    // Here to let parallel/distributed compositing intercept
    // and do the right thing.
    // @ts-expect-error
    renderer.invokeEvent(RESET_CAMERA_EVENT);

    this.triggerCameraModifiedEventIfNecessary(previousCamera, modifiedCamera);

    if (
      imageData &&
      this.options.displayArea &&
      resetZoom &&
      resetPan &&
      resetToCenter
    ) {
      this.setDisplayArea(this.options.displayArea);
    }

    return true;
  }

  /**
   * Sets the provided camera as the initial camera.
   * This allows computing differences applied later as compared to the initial
   * position, for things like zoom and pan.
   * @param camera - to store as the initial value.
   */
  protected setInitialCamera(camera: ICamera): void {
    this.initialCamera = camera;
  }

  /**
   * Sets the provided camera as the displayArea camera.
   * This allows computing differences applied later as compared to the initial
   * position, for things like zoom and pan.
   * @param camera - to store as the initial value.
   */
  protected setFitToCanvasCamera(camera: ICamera): void {
    this.fitToCanvasCamera = camera;
  }

  /**
   * Helper function to return the current canvas pan value.
   *
   * @returns a Point2 containing the current pan values
   * on the canvas,
   * computed from the current camera, where the initial pan
   * value is [0,0].
   */
  public getPan(initialCamera = this.initialCamera): Point2 {
    if (!initialCamera) {
      return [0, 0];
    }

    const activeCamera = this.getVtkActiveCamera();
    const focalPoint = activeCamera.getFocalPoint() as Point3;

    const zero3 = this.canvasToWorld([0, 0]);
    const initialCanvasFocal = this.worldToCanvas(
      vec3.subtract([0, 0, 0], initialCamera.focalPoint, zero3) as Point3
    );
    const currentCanvasFocal = this.worldToCanvas(
      vec3.subtract([0, 0, 0], focalPoint, zero3) as Point3
    );
    const result = vec2.subtract(
      [0, 0],
      initialCanvasFocal,
      currentCanvasFocal
    ) as Point2;
    return result;
  }

  public getCurrentImageIdIndex(): number {
    throw new Error('Not implemented');
  }

  public getSliceIndex(): number {
    throw new Error('Not implemented');
  }

  // eslint-disable-next-line @typescript-eslint/no-explicit-any
  public getImageData(): any {
    throw new Error('Not implemented');
  }

  /**
   * Gets a referenced image url of some sort - could be a real image id, or
   * could be a URL with parameters. Regardless it refers to the currently displaying
   * image as a string value.
   */
  public getViewReferenceId(_specifier?: ViewReferenceSpecifier): string {
    return null;
  }

  /**
   * Sets the canvas pan value relative to the initial view position of 0,0
   * Modifies the camera to perform the pan.
   */
  public setPan(pan: Point2, storeAsInitialCamera = false): void {
    const previousCamera = this.getCamera();
    const { focalPoint, position } = previousCamera;
    const zero3 = this.canvasToWorld([0, 0]);
    const delta2 = vec2.subtract([0, 0], pan, this.getPan());
    if (
      Math.abs(delta2[0]) < 1 &&
      Math.abs(delta2[1]) < 1 &&
      !storeAsInitialCamera
    ) {
      return;
    }
    const delta = vec3.subtract(
      vec3.create(),
      this.canvasToWorld(delta2 as Point2),
      zero3
    );
    const newFocal = vec3.subtract(vec3.create(), focalPoint, delta);
    const newPosition = vec3.subtract(vec3.create(), position, delta);
    this.setCamera(
      {
        ...previousCamera,
        focalPoint: newFocal as Point3,
        position: newPosition as Point3,
      },
      storeAsInitialCamera
    );
  }

  /**
   * Returns a current zoom level relative to the initial parallel scale
   * originally applied to the image.  That is, on initial display,
   * the zoom level is 1.  Computed as a function of the camera.
   */
  public getZoom(compareCamera = this.initialCamera): number {
    if (!compareCamera) {
      return 1;
    }

    const activeCamera = this.getVtkActiveCamera();
    const { parallelScale: initialParallelScale } = compareCamera;
    return initialParallelScale / activeCamera.getParallelScale();
  }

  /** Zooms the image using parallel scale by updating the camera value.
   * @param value - The relative parallel scale to apply.  It is relative
   * to the initial offsets value.
   * @param storeAsInitialCamera - can be set to true to reset the camera
   *   after applying this zoom as the initial camera.  A subsequent getZoom
   *   call will return "1", but the zoom will have been applied.
   */
  public setZoom(value: number, storeAsInitialCamera = false): void {
    const camera = this.getCamera();
    const { parallelScale: initialParallelScale } = this.initialCamera;
    const parallelScale = initialParallelScale / value;
    if (camera.parallelScale === parallelScale && !storeAsInitialCamera) {
      return;
    }
    this.setCamera(
      {
        ...camera,
        parallelScale,
      },
      storeAsInitialCamera
    );
  }

  /**
   * Because the focalPoint is always in the centre of the viewport,
   * we must do planar computations if the frame (image "slice") is to be preserved.
   * 1. Calculate the intersection of the view plane with the imageData
   * which results in points of intersection (minimum of 3, maximum of 6)
   * 2. Calculate average of the intersection points to get newFocalPoint
   * 3. Set the new focalPoint
   * @param imageData - imageData
   * @returns focalPoint
   */
  private _getFocalPointForViewPlaneReset(imageData) {
    // Todo: move some where else
    const { focalPoint, viewPlaneNormal: normal } = this.getCamera();
    const intersections = this._getViewImageDataIntersections(
      imageData,
      focalPoint,
      normal
    );

    let x = 0;
    let y = 0;
    let z = 0;

    intersections.forEach(([point_x, point_y, point_z]) => {
      x += point_x;
      y += point_y;
      z += point_z;
    });

    const newFocalPoint = [
      x / intersections.length,
      y / intersections.length,
      z / intersections.length,
    ] as Point3;
    // Set the focal point on the average of the intersection points
    return newFocalPoint;
  }

  /**
   * Gets the target output canvas for the `Viewport`.
   *
   * @returns an HTMLCanvasElement.
   */
  public getCanvas(): HTMLCanvasElement {
    return this.canvas;
  }
  /**
   * Gets the active vtkCamera for the viewport.
   *
   * @returns vtk driven camera
   */
  protected getVtkActiveCamera(): vtkCamera | vtkSlabCamera {
    const renderer = this.getRenderer();

    if (!renderer) {
      console.warn('No renderer found for the viewport');
      return null;
    }

    return renderer.getActiveCamera();
  }

  protected getCameraNoRotation(): ICamera {
    const vtkCamera = this.getVtkActiveCamera();

    // Helper function to replace NaN vectors with defaults
    const sanitizeVector = (vector: Point3, defaultValue: Point3): Point3 => {
      return vector.some((v) => isNaN(v)) ? defaultValue : vector;
    };

    const viewUp = sanitizeVector(
      [...vtkCamera.getViewUp()] as Point3,
      [0, 1, 0]
    );
    const viewPlaneNormal = sanitizeVector(
      [...vtkCamera.getViewPlaneNormal()] as Point3,
      [0, 0, -1]
    );
    const position = sanitizeVector(
      [...vtkCamera.getPosition()] as Point3,
      [0, 0, 1]
    );
    const focalPoint = sanitizeVector(
      [...vtkCamera.getFocalPoint()] as Point3,
      [0, 0, 0]
    );

    // Always return a new instance for optimization
    return {
      viewUp,
      viewPlaneNormal,
      position,
      focalPoint,
      parallelProjection: vtkCamera.getParallelProjection(),
      parallelScale: vtkCamera.getParallelScale(),
      viewAngle: vtkCamera.getViewAngle(),
      flipHorizontal: this.flipHorizontal,
      flipVertical: this.flipVertical,
    };
  }

  /**
   * Get the camera's current state
   * @returns The camera object.
   */
  public getCamera(): ICamera {
    const camera = this.getCameraNoRotation();

    return {
      ...camera,
      rotation: this.getRotation(),
    };
  }

  /**
   * Set the camera parameters
   * @param cameraInterface - ICamera
   * @param storeAsInitialCamera - to set the provided camera as the initial one,
   *    used to compute differences for things like pan and zoom.
   */
  public setCamera(
    cameraInterface: ICamera,
    storeAsInitialCamera = false
  ): void {
    const vtkCamera = this.getVtkActiveCamera();
    const previousCamera = this.getCamera();
    const updatedCamera = Object.assign({}, previousCamera, cameraInterface);
    const {
      viewUp,
      viewPlaneNormal,
      position,
      focalPoint,
      parallelScale,
      viewAngle,
      flipHorizontal,
      flipVertical,
      clippingRange,
    } = cameraInterface;

    // Note: Flip camera should be two separate calls since
    // for flip, we need to flip the viewportNormal, and if
    // flipHorizontal, and flipVertical are both true, that would
    // the logic would be incorrect. So instead, we handle flip Horizontal
    // and flipVertical separately.
    if (flipHorizontal !== undefined) {
      // flip if not flipped but requested to flip OR if flipped but requested to
      // not flip
      const flipH =
        (flipHorizontal && !this.flipHorizontal) ||
        (!flipHorizontal && this.flipHorizontal);

      if (flipH) {
        this.flip({ flipHorizontal: flipH });
      }
    }

    if (flipVertical !== undefined) {
      const flipV =
        (flipVertical && !this.flipVertical) ||
        (!flipVertical && this.flipVertical);

      if (flipV) {
        this.flip({ flipVertical: flipV });
      }
    }

    if (viewUp !== undefined) {
      vtkCamera.setViewUp(viewUp);
    }

    if (viewPlaneNormal !== undefined) {
      vtkCamera.setDirectionOfProjection(
        -viewPlaneNormal[0],
        -viewPlaneNormal[1],
        -viewPlaneNormal[2]
      );
    }

    if (position !== undefined) {
      vtkCamera.setPosition(...position);
    }

    if (focalPoint !== undefined) {
      vtkCamera.setFocalPoint(...focalPoint);
    }

    if (parallelScale !== undefined) {
      vtkCamera.setParallelScale(parallelScale);
    }

    if (viewAngle !== undefined) {
      vtkCamera.setViewAngle(viewAngle);
    }

    if (clippingRange !== undefined) {
      vtkCamera.setClippingRange(clippingRange);
    }

    // update clipping range only if focal point changed of a new actor is added
    const prevFocalPoint = previousCamera.focalPoint;
    const prevViewUp = previousCamera.viewUp;

    if ((prevFocalPoint && focalPoint) || (prevViewUp && viewUp)) {
      const currentViewPlaneNormal = vtkCamera.getViewPlaneNormal() as Point3;
      const currentViewUp = vtkCamera.getViewUp() as Point3;

      let cameraModifiedOutOfPlane = false;
      let viewUpHasChanged = false;

      if (focalPoint) {
        const deltaCamera = [
          focalPoint[0] - prevFocalPoint[0],
          focalPoint[1] - prevFocalPoint[1],
          focalPoint[2] - prevFocalPoint[2],
        ] as Point3;

        cameraModifiedOutOfPlane =
          Math.abs(vtkMath.dot(deltaCamera, currentViewPlaneNormal)) > 0;
      }

      if (viewUp) {
        viewUpHasChanged = !isEqual(currentViewUp, prevViewUp);
      }

      // only modify the clipping planes if the camera is modified out of plane
      // or a new actor is added and we need to update the clipping planes
      if (cameraModifiedOutOfPlane || viewUpHasChanged) {
        const actorEntry = this.getDefaultActor();
        if (!actorEntry?.actor) {
          return;
        }

        if (!actorIsA(actorEntry, 'vtkActor')) {
          this.updateClippingPlanesForActors(updatedCamera);
        }

        if (
          actorIsA(actorEntry, 'vtkImageSlice') ||
          this.type === ViewportType.VOLUME_3D
        ) {
          const renderer = this.getRenderer();
          renderer.resetCameraClippingRange();
        }
      }
    }

    if (storeAsInitialCamera) {
      this.setInitialCamera(updatedCamera);
    }

    this.triggerCameraModifiedEventIfNecessary(
      previousCamera,
      this.getCamera()
    );
  }

  /**
   * Trigger camera modified event
   * @param cameraInterface - ICamera
   * @param cameraInterface - ICamera
   */
  public triggerCameraModifiedEventIfNecessary(
    previousCamera: ICamera,
    updatedCamera: ICamera
  ): void {
    if (!this._suppressCameraModifiedEvents && !this.suppressEvents) {
      const eventDetail: EventTypes.CameraModifiedEventDetail = {
        previousCamera,
        camera: updatedCamera,
        element: this.element,
        viewportId: this.id,
        renderingEngineId: this.renderingEngineId,
      };

      triggerEvent(this.element, Events.CAMERA_MODIFIED, eventDetail);
    }
  }

  /**
   * Updates the camera's clipping planes and range.
   */
  public updateCameraClippingPlanesAndRange(): void {
    const currentCamera = this.getCamera();
    this.updateClippingPlanesForActors(currentCamera);
    this.getRenderer().resetCameraClippingRange();
  }

  /**
   * Updates the actors clipping planes orientation from the camera properties
   * @param updatedCamera - ICamera
   */
  protected async updateClippingPlanesForActors(
    updatedCamera: ICamera
  ): Promise<void> {
    const actorEntries = this.getActors();
    // Todo: this was using an async and promise wait all because of the
    // new surface rendering use case, which broke the more important 3D
    // volume rendering, so reverting this back for now until I can figure
    // out a better way to handle this.
    actorEntries.map((actorEntry) => {
      // we assume that the first two clipping plane of the mapper are always
      // the 'camera' clipping. Update clipping planes only if the actor is
      // a vtkVolume
      if (!actorEntry.actor) {
        return;
      }

      const mapper = actorEntry.actor.getMapper() as vtkMapper;

      let vtkPlanes = actorEntry?.clippingFilter
        ? actorEntry?.clippingFilter.getClippingPlanes()
        : mapper.getClippingPlanes();

      if (vtkPlanes.length === 0 && actorEntry?.clippingFilter) {
        vtkPlanes = [vtkPlane.newInstance(), vtkPlane.newInstance()];
      }

      let slabThickness = RENDERING_DEFAULTS.MINIMUM_SLAB_THICKNESS;
      if (actorEntry.slabThickness) {
        slabThickness = actorEntry.slabThickness;
      }

      const { viewPlaneNormal, focalPoint } = updatedCamera;

      this.setOrientationOfClippingPlanes(
        vtkPlanes,
        slabThickness,
        viewPlaneNormal,
        focalPoint
      );
      triggerEvent(this.element, Events.CLIPPING_PLANES_UPDATED, {
        actorEntry,
        focalPoint,
        vtkPlanes,
        viewport: this,
      });
    });
  }

  public setOrientationOfClippingPlanes(
    vtkPlanes: vtkPlane[],
    slabThickness: number,
    viewPlaneNormal: Point3,
    focalPoint: Point3
  ): void {
    if (vtkPlanes.length < 2) {
      return;
    }

    const scaledDistance = [
      viewPlaneNormal[0],
      viewPlaneNormal[1],
      viewPlaneNormal[2],
    ] as Point3;
    vtkMath.multiplyScalar(scaledDistance, slabThickness);

    vtkPlanes[0].setNormal(viewPlaneNormal);
    const newOrigin1 = [0, 0, 0] as Point3;
    vtkMath.subtract(focalPoint, scaledDistance, newOrigin1);
    vtkPlanes[0].setOrigin(newOrigin1);

    vtkPlanes[1].setNormal(
      -viewPlaneNormal[0],
      -viewPlaneNormal[1],
      -viewPlaneNormal[2]
    );
    const newOrigin2 = [0, 0, 0] as Point3;
    vtkMath.add(focalPoint, scaledDistance, newOrigin2);
    vtkPlanes[1].setOrigin(newOrigin2);
  }

  /**
   * Method to get the clipping planes of a given actor
   * @param actorEntry - The actor entry (a specific type you'll define dependent on your code)
   * @returns vtkPlanes - An array of vtkPlane objects associated with the given actor
   */
  public getClippingPlanesForActor(actorEntry?: ActorEntry): vtkPlane[] {
    if (!actorEntry) {
      actorEntry = this.getDefaultActor();
    }

    if (!actorEntry.actor) {
      throw new Error('Invalid actor entry: Actor is undefined');
    }

    const mapper = actorEntry.actor.getMapper() as vtkMapper;
    let vtkPlanes = actorEntry?.clippingFilter
      ? actorEntry?.clippingFilter.getClippingPlanes()
      : mapper.getClippingPlanes();

    if (vtkPlanes.length === 0 && actorEntry?.clippingFilter) {
      vtkPlanes = [vtkPlane.newInstance(), vtkPlane.newInstance()];
    }

    return vtkPlanes;
  }

  private _getWorldDistanceViewUpAndViewRight(bounds, viewUp, viewPlaneNormal) {
    const viewUpCorners = this._getCorners(bounds);
    const viewRightCorners = this._getCorners(bounds);

    const viewRight = vec3.cross(vec3.create(), viewUp, viewPlaneNormal);

    let transform = vtkMatrixBuilder
      .buildFromDegree()
      .identity()
      .rotateFromDirections(viewUp, [1, 0, 0]);

    viewUpCorners.forEach((pt) => transform.apply(pt));

    // range is now maximum X distance
    let minY = Infinity;
    let maxY = -Infinity;
    for (let i = 0; i < 8; i++) {
      const y = viewUpCorners[i][0];
      if (y > maxY) {
        maxY = y;
      }
      if (y < minY) {
        minY = y;
      }
    }

    transform = vtkMatrixBuilder
      .buildFromDegree()
      .identity()
      .rotateFromDirections(
        [viewRight[0], viewRight[1], viewRight[2]],
        [1, 0, 0]
      );

    viewRightCorners.forEach((pt) => transform.apply(pt));

    // range is now maximum Y distance
    let minX = Infinity;
    let maxX = -Infinity;
    for (let i = 0; i < 8; i++) {
      const x = viewRightCorners[i][0];
      if (x > maxX) {
        maxX = x;
      }
      if (x < minX) {
        minX = x;
      }
    }

    return { widthWorld: maxX - minX, heightWorld: maxY - minY };
  }

  /**
   * Gets a view target specifying WHAT a view is displaying,
   * allowing for checking if a given image is displayed or could be displayed
   * in a given viewport.
   * See getViewPresentation for HOW a view is displayed.
   *
   *
   * @param viewRefSpecifier - choose an alternate view to be specified, typically
   *      a different slice index in the same set of images.
   */
  public getViewReference(
    viewRefSpecifier?: ViewReferenceSpecifier
  ): ViewReference {
    const {
      focalPoint: cameraFocalPoint,
      viewPlaneNormal,
      viewUp,
    } = this.getCamera();
    const FrameOfReferenceUID = this.getFrameOfReferenceUID();
    const target: ViewReference = {
      FrameOfReferenceUID,
      cameraFocalPoint,
      viewPlaneNormal,
      viewUp,
      sliceIndex: viewRefSpecifier?.sliceIndex ?? this.getSliceIndex(),
      /** The referenced plane is the canonical specifier for whether
       * this view reference is visible or not.
       */
      planeRestriction: {
        FrameOfReferenceUID,
        point: viewRefSpecifier?.points?.[0] || cameraFocalPoint,
        inPlaneVector1: viewUp,
        inPlaneVector2: <Point3>(
          vec3.cross(vec3.create(), viewUp, viewPlaneNormal)
        ),
      },
    };
    if (viewRefSpecifier?.points) {
      updatePlaneRestriction(viewRefSpecifier.points, target.planeRestriction);
    }
    return target;
  }

  public isPlaneViewable(
    planeRestriction: PlaneRestriction,
    options?: ReferenceCompatibleOptions
  ): boolean {
    if (
      planeRestriction.FrameOfReferenceUID !== this.getFrameOfReferenceUID()
    ) {
      return false;
    }
    const { focalPoint, viewPlaneNormal } = this.getCamera();
    const { point, inPlaneVector1, inPlaneVector2 } = planeRestriction;
    if (options?.withOrientation) {
      // Don't need to check the normal or the navigation if asking as a volume
      // since those can both be updated
      return true;
    }
    if (
      inPlaneVector1 &&
      !isEqual(0, vec3.dot(viewPlaneNormal, inPlaneVector1))
    ) {
      return false;
    }
    if (
      inPlaneVector2 &&
      !isEqual(0, vec3.dot(viewPlaneNormal, inPlaneVector2))
    ) {
      return false;
    }
    if (options?.withNavigation) {
      return true;
    }
    const pointVector = vec3.sub(vec3.create(), point, focalPoint);
    return isEqual(0, vec3.dot(pointVector, viewPlaneNormal));
  }

  /**
   * Find out if this viewport does or could show this view reference.
   * @param options - allows specifying whether the view COULD display this with
   *                  some modification - either navigation or displaying as volume.
   * @returns true if the viewport could show this view reference
   */
  public isReferenceViewable(
    viewRef: ViewReference,
    options?: ReferenceCompatibleOptions
  ): boolean {
    if (viewRef.planeRestriction) {
      return this.isPlaneViewable(viewRef.planeRestriction, options);
    }
    if (
      viewRef.FrameOfReferenceUID &&
      viewRef.FrameOfReferenceUID !== this.getFrameOfReferenceUID()
    ) {
      return false;
    }

    const { viewPlaneNormal } = viewRef;
    const camera = this.getCamera();
    if (
      viewPlaneNormal &&
      !isEqual(viewPlaneNormal, camera.viewPlaneNormal) &&
      !isEqual(
        vec3.negate(camera.viewPlaneNormal, camera.viewPlaneNormal),
        viewPlaneNormal
      )
    ) {
      // Could navigate as a volume to the reference with an orientation change
      return options?.withOrientation;
    }
    return true;
  }

  /**
   * Gets a view presentation information specifying HOW a viewport displays
   * something, but not what is being displayed.
   * See getViewReference to get information on WHAT is being displayed.
   *
   * This is intended to have information on how an image is presented to the user, without
   * specifying what image s displayed.  All of this information is available
   * externally, but this method combines the parts of this that are appropriate
   * for remember or applying to other views, without necessarily needing to know
   * what all the attributes are.  That differs from methods like getCamera which
   * fetch exact view details that are not likely to be identical between viewports
   * as they change sizes or apply to different images.
   *
   * Note that the results of this can be used on different viewports, for example,
   * the pan values can be applied to a volume viewport showing a CT, and a
   * stack viewport showing an ultrasound.
   *
   * The selector allows choosing which view presentation attributes to return.
   * Some default values are available from `Viewport.CameraViewPresentation` and
   * `Viewport.TransferViewPresentation`
   *
   * @param viewPresSel - select which attributes to display.
   */
  public getViewPresentation(
    viewPresSel: ViewPresentationSelector = {
      rotation: true,
      displayArea: true,
      zoom: true,
      pan: true,
      flipHorizontal: true,
      flipVertical: true,
    }
  ): ViewPresentation {
    const target: ViewPresentation = {};

    const { rotation, displayArea, zoom, pan, flipHorizontal, flipVertical } =
      viewPresSel;
    if (rotation) {
      target.rotation = this.getRotation();
    }
    if (displayArea) {
      target.displayArea = this.getDisplayArea();
    }
    const initZoom = this.getZoom();

    if (zoom) {
      target.zoom = initZoom;
    }
    if (pan) {
      target.pan = this.getPan();
      vec2.scale(target.pan, target.pan, 1 / initZoom);
    }

    if (flipHorizontal) {
      target.flipHorizontal = this.flipHorizontal;
    }

    if (flipVertical) {
      target.flipVertical = this.flipVertical;
    }
    return target;
  }

  /**
   * Navigates to the image specified by the viewRef.
   */
  public setViewReference(viewRef: ViewReference) {
    // No-op
  }

  /**
   * Applies the display area, zoom, pan and rotation from the view presentation.
   * No-op is viewPres isn't defined.
   */
  public setViewPresentation(viewPres: ViewPresentation) {
    if (!viewPres) {
      return;
    }
    const {
      displayArea,
      zoom = this.getZoom(),
      pan,
      rotation,
      flipHorizontal = this.flipHorizontal,
      flipVertical = this.flipVertical,
    } = viewPres;
    if (displayArea !== this.getDisplayArea()) {
      this.setDisplayArea(displayArea);
    }
    this.setZoom(zoom);
    if (pan) {
      this.setPan(vec2.scale([0, 0], pan, zoom) as Point2);
    }

    // flip operation requires another re-render to take effect, so unfortunately
    // right now if the view presentation requires a flip, it will flicker. The
    // correct way to handle this is to wait for camera and flip together and then
    // do one render
    if (
      flipHorizontal !== undefined &&
      flipHorizontal !== this.flipHorizontal
    ) {
      this.flip({ flipHorizontal });
    }
    if (flipVertical !== undefined && flipVertical !== this.flipVertical) {
      this.flip({ flipVertical });
    }
    if (rotation >= 0) {
      this.setRotation(rotation);
    }
  }

  _getCorners(bounds: number[]): number[][] {
    return [
      [bounds[0], bounds[2], bounds[4]],
      [bounds[0], bounds[2], bounds[5]],
      [bounds[0], bounds[3], bounds[4]],
      [bounds[0], bounds[3], bounds[5]],
      [bounds[1], bounds[2], bounds[4]],
      [bounds[1], bounds[2], bounds[5]],
      [bounds[1], bounds[3], bounds[4]],
      [bounds[1], bounds[3], bounds[5]],
    ];
  }

  _getFocalPointForResetCamera(
    centeredFocalPoint: Point3,
    previousCamera: ICamera,
    { resetPan = true, resetToCenter = true }
  ): Point3 {
    if (resetToCenter && resetPan) {
      return centeredFocalPoint;
    }

    if (resetToCenter && !resetPan) {
      return hasNaNValues(previousCamera.focalPoint)
        ? centeredFocalPoint
        : previousCamera.focalPoint;
    }

    if (!resetToCenter && resetPan) {
      // this is an interesting case that means the reset camera should not
      // change the slice (default behavior is to go to the center of the
      // image), and rather just reset the pan on the slice that is currently
      // being viewed
      const oldCamera = previousCamera;
      const oldFocalPoint = oldCamera.focalPoint;
      const oldViewPlaneNormal = oldCamera.viewPlaneNormal;

      const vectorFromOldFocalPointToCenteredFocalPoint = vec3.subtract(
        vec3.create(),
        centeredFocalPoint,
        oldFocalPoint
      );

      const distanceFromOldFocalPointToCenteredFocalPoint = vec3.dot(
        vectorFromOldFocalPointToCenteredFocalPoint,
        oldViewPlaneNormal
      );

      const newFocalPoint = vec3.scaleAndAdd(
        vec3.create(),
        centeredFocalPoint,
        oldViewPlaneNormal,
        -1 * distanceFromOldFocalPointToCenteredFocalPoint
      );

      return [newFocalPoint[0], newFocalPoint[1], newFocalPoint[2]];
    }

    if (!resetPan && !resetToCenter) {
      // this means the reset camera should not change the slice and should not
      // touch the pan either.
      return hasNaNValues(previousCamera.focalPoint)
        ? centeredFocalPoint
        : previousCamera.focalPoint;
    }
  }

  /**
   * Determines whether or not the 3D point position is inside the boundaries of the 3D imageData.
   * @param point - 3D coordinate
   * @param bounds - Bounds of the image
   * @returns boolean
   */
  _isInBounds(point: Point3, bounds: number[]): boolean {
    const [xMin, xMax, yMin, yMax, zMin, zMax] = bounds;
    const [x, y, z] = point;
    if (x < xMin || x > xMax || y < yMin || y > yMax || z < zMin || z > zMax) {
      return false;
    }
    return true;
  }

  /**
   * Returns a list of edges for the imageData bounds, which are
   * the cube edges in the case of volumeViewport edges.
   * p1: front, bottom, left
   * p2: front, top, left
   * p3: back, bottom, left
   * p4: back, top, left
   * p5: front, bottom, right
   * p6: front, top, right
   * p7: back, bottom, right
   * p8: back, top, right
   * @param bounds - Bounds of the renderer
   * @returns Edges of the containing bounds
   */
  _getEdges(bounds: number[]): [number[], number[]][] {
    const [p1, p2, p3, p4, p5, p6, p7, p8] = this._getCorners(bounds);
    return [
      [p1, p2],
      [p1, p5],
      [p1, p3],
      [p2, p4],
      [p2, p6],
      [p3, p4],
      [p3, p7],
      [p4, p8],
      [p5, p7],
      [p5, p6],
      [p6, p8],
      [p7, p8],
    ];
  }

  /**
   * Computes the bounds radius value
   */
  static boundsRadius(bounds: number[]) {
    const w1 = (bounds[1] - bounds[0]) ** 2;
    const w2 = (bounds[3] - bounds[2]) ** 2;
    const w3 = (bounds[5] - bounds[4]) ** 2;

    // If we have just a single point, pick a radius of 1.0
    // compute the radius of the enclosing sphere
    // For 3D viewport, we should increase the radius to make sure the whole
    // volume is visible and we don't get clipping artifacts.
    const radius = Math.sqrt(w1 + w2 + w3 || 1) * 0.5;
    return radius;
  }

  /**
   * This is a wrapper for setStack/setVideo/etc
   */
  public setDataIds(_imageIds: string[], _options?: DataSetOptions) {
    throw new Error('Unsupported operatoin setDataIds');
  }
}

export default Viewport;<|MERGE_RESOLUTION|>--- conflicted
+++ resolved
@@ -98,14 +98,7 @@
   /**
    * The amount by which the images are inset in a viewport by default.
    */
-<<<<<<< HEAD
   protected insetImageMultiplier = 1;
-=======
-  protected insetImageMultiplier = getConfiguration().rendering
-    ?.useLegacyCameraFOV
-    ? 1.1
-    : 1;
->>>>>>> b1979f60
 
   protected flipHorizontal = false;
   protected flipVertical = false;
@@ -1121,21 +1114,9 @@
     let widthWorld;
     let heightWorld;
 
-<<<<<<< HEAD
     if (imageData) {
       const extent = imageData.getExtent();
       const spacing = imageData.getSpacing();
-=======
-    let widthWorld;
-    let heightWorld;
-    const config = getConfiguration();
-    const useLegacyMethod = config.rendering?.useLegacyCameraFOV ?? false;
-
-    if (imageData && !useLegacyMethod) {
-      const extent = imageData.getExtent();
-      const spacing = imageData.getSpacing();
-
->>>>>>> b1979f60
       widthWorld = (extent[1] - extent[0]) * spacing[0];
       heightWorld = (extent[3] - extent[2]) * spacing[1];
     } else {
