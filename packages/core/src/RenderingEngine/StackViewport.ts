import vtkDataArray from '@kitware/vtk.js/Common/Core/DataArray';
import type { vtkImageData as vtkImageDataType } from '@kitware/vtk.js/Common/DataModel/ImageData';
import vtkImageData from '@kitware/vtk.js/Common/DataModel/ImageData';
import vtkCamera from '@kitware/vtk.js/Rendering/Core/Camera';
import vtkColorTransferFunction from '@kitware/vtk.js/Rendering/Core/ColorTransferFunction';
import vtkColorMaps from '@kitware/vtk.js/Rendering/Core/ColorTransferFunction/ColorMaps';
import vtkImageMapper from '@kitware/vtk.js/Rendering/Core/ImageMapper';
import vtkImageSlice from '@kitware/vtk.js/Rendering/Core/ImageSlice';
import { mat4, vec2, vec3 } from 'gl-matrix';
import eventTarget from '../eventTarget';
import * as metaData from '../metaData';
import { getImageDataMetadata as getImageDataMetadataUtil } from '../utilities/getImageDataMetadata';
import { coreLog } from '../utilities/logger';

import type {
  ActorEntry,
  CPUFallbackColormapData,
  CPUFallbackEnabledElement,
  CPUIImageData,
  ColormapPublic,
  EventTypes,
  FlipDirection,
  ICamera,
  IImage,
  IImageCalibration,
  IImageData,
  IImagesLoader,
  IStackInput,
  ImageLoadListener,
  Mat3,
  PTScaling,
  Point2,
  Point3,
  Scaling,
  StackViewportProperties,
  VOIRange,
  ViewReference,
  VolumeActor,
  ViewReferenceSpecifier,
  ReferenceCompatibleOptions,
  ViewportInput,
  ImagePixelModule,
  ImagePlaneModule,
  PixelDataTypedArray,
} from '../types';
import { actorIsA, isImageActor } from '../utilities/actorCheck';
import * as colormapUtils from '../utilities/colormap';
import {
  getTransferFunctionNodes,
  setTransferFunctionNodes,
} from '../utilities/transferFunctionUtils';
import * as windowLevelUtil from '../utilities/windowLevel';
import createLinearRGBTransferFunction from '../utilities/createLinearRGBTransferFunction';
import createSigmoidRGBTransferFunction from '../utilities/createSigmoidRGBTransferFunction';
import { updateVTKImageDataWithCornerstoneImage } from '../utilities/updateVTKImageDataWithCornerstoneImage';
import triggerEvent from '../utilities/triggerEvent';
import { isEqual } from '../utilities/isEqual';
import invertRgbTransferFunction from '../utilities/invertRgbTransferFunction';
import imageRetrieveMetadataProvider from '../utilities/imageRetrieveMetadataProvider';
import imageIdToURI from '../utilities/imageIdToURI';

import Viewport from './Viewport';
import drawImageSync from './helpers/cpuFallback/drawImageSync';
import { getImagePlaneModule } from '../utilities/buildMetadata';

import {
  Events,
  InterpolationType,
  MetadataModules,
  RequestType,
  VOILUTFunctionType,
  ViewportStatus,
} from '../enums';
import type { ImageLoaderOptions } from '../loaders/imageLoader';
import { loadAndCacheImage } from '../loaders/imageLoader';
import imageLoadPoolManager from '../requestPool/imageLoadPoolManager';
import calculateTransform from './helpers/cpuFallback/rendering/calculateTransform';
import canvasToPixel from './helpers/cpuFallback/rendering/canvasToPixel';
import getDefaultViewport from './helpers/cpuFallback/rendering/getDefaultViewport';
import pixelToCanvas from './helpers/cpuFallback/rendering/pixelToCanvas';
import resize from './helpers/cpuFallback/rendering/resize';

import cache from '../cache/cache';
import { getConfiguration, getShouldUseCPURendering } from '../init';
import { createProgressive } from '../loaders/ProgressiveRetrieveImages';
import type {
  StackViewportNewStackEventDetail,
  StackViewportScrollEventDetail,
  VoiModifiedEventDetail,
} from '../types/EventTypes';
import type { ImageActor } from '../types/IActor';
import correctShift from './helpers/cpuFallback/rendering/correctShift';
import resetCamera from './helpers/cpuFallback/rendering/resetCamera';
import { Transform } from './helpers/cpuFallback/rendering/transform';
import type vtkRenderer from '@kitware/vtk.js/Rendering/Core/Renderer';
import uuidv4 from '../utilities/uuidv4';
import getSpacingInNormalDirection from '../utilities/getSpacingInNormalDirection';
import getClosestImageId from '../utilities/getClosestImageId';
import { adjustInitialViewUp } from '../utilities/adjustInitialViewUp';
import { isContextPoolRenderingEngine } from './helpers/isContextPoolRenderingEngine';
import { createSharpeningRenderPass } from './renderPasses';
<<<<<<< HEAD

const EPSILON = 1; // Slice Thickness
=======
>>>>>>> 2794f920

export interface ImageDataMetaData {
  bitsAllocated: number;
  numberOfComponents: number;
  origin: Point3;
  direction: Mat3;
  dimensions: Point3;
  spacing: Point3;
  numVoxels: number;
  imagePlaneModule: ImagePlaneModule;
  imagePixelModule: ImagePixelModule;
}
// TODO This needs to be exposed as its published to consumers.
interface CalibrationEvent {
  rowScale?: number;
  columnScale?: number;
  scale: number;
  calibration: IImageCalibration;
}

interface SetVOIOptions {
  suppressEvents?: boolean;
  forceRecreateLUTFunction?: boolean;
  voiUpdatedWithSetProperties?: boolean;
}

const log = coreLog.getLogger('RenderingEngine', 'StackViewport');

/**
 * An object representing a single stack viewport, which is a camera
 * looking into an internal viewport, and an associated target output `canvas`.
 *
 * StackViewports can be rendered using both GPU and a fallback CPU is the GPU
 * is not available (or low performance). Read more about StackViewports in
 * the documentation section of this website.
 */
class StackViewport extends Viewport {
  private imageIds: string[] = [];
  /**
   * The imageKeyToIndexMap maps the imageId values to the position in the imageIds
   * array.  It also contains the imageURI equivalent of each imageId to map
   * to the position in the imageIds array.  This allows checking for whether
   * the imageId or URI is present without having to scan the imageIds array.
   */
  private imageKeyToIndexMap = new Map<string, number>();

  // current imageIdIndex that is rendered in the viewport
  private currentImageIdIndex = 0;
  // the imageIdIndex that is targeted to be loaded with scrolling but has not initiated loading yet
  private targetImageIdIndex = 0;
  // setTimeout if the image is debounced to be loaded
  private debouncedTimeout: number;
  /**
   * The progressive retrieval configuration used for this viewport.
   */
  protected imagesLoader: IImagesLoader = this;

  // Viewport Properties
  private globalDefaultProperties: StackViewportProperties = {};
  private perImageIdDefaultProperties = new Map<
    string,
    StackViewportProperties
  >();

  private colormap: ColormapPublic | CPUFallbackColormapData;
  private voiRange: VOIRange;
  private voiUpdatedWithSetProperties = false;
<<<<<<< HEAD
  private sharpening: { enabled: boolean; intensity?: number };
=======
  private sharpening: number = 0;
>>>>>>> 2794f920
  private VOILUTFunction: VOILUTFunctionType;
  //
  private invert = false;
  // The initial invert of the image loaded as opposed to the invert status of the viewport itself (see above).
  private initialInvert = false;
  private initialTransferFunctionNodes = null;
  private interpolationType: InterpolationType;

  // Helpers
  private _imageData: vtkImageDataType;
  private stackInvalidated = false; // if true -> new actor is forced to be created for the stack
  private _publishCalibratedEvent = false;
  private _calibrationEvent: CalibrationEvent;
  private _cpuFallbackEnabledElement?: CPUFallbackEnabledElement;
  // CPU fallback
  private useCPURendering: boolean;
  private cpuImagePixelData: PixelDataTypedArray;
  private cpuRenderingInvalidated: boolean;
  private csImage: IImage;

  // TODO: These should not be here and will be nuked
  public modality: string; // this is needed for tools
  public scaling: Scaling;

  // Camera properties
  private initialViewUp: Point3;

  // this flag is used to check
  // if the viewport used the same actor/mapper to render the image
  // or because of the new image inconsistency, a new actor/mapper was created
  public stackActorReInitialized: boolean;

  /**
   * Constructor for the StackViewport class
   * @param props - ViewportInput
   */
  constructor(props: ViewportInput) {
    super(props);
    this.scaling = {};
    this.modality = null;
    this.useCPURendering = getShouldUseCPURendering();
    this._configureRenderingPipeline();

    const result = this.useCPURendering
      ? this._resetCPUFallbackElement()
      : this._resetGPUViewport();

    this.currentImageIdIndex = 0;
    this.targetImageIdIndex = 0;
    this.resetCamera();

    this.initializeElementDisabledHandler();
  }

  public setUseCPURendering(value: boolean) {
    this.useCPURendering = value;
    this._configureRenderingPipeline(value);
  }

  static get useCustomRenderingPipeline(): boolean {
    return getShouldUseCPURendering();
  }

  public updateRenderingPipeline = () => {
    this._configureRenderingPipeline();
  };

  private _configureRenderingPipeline(value?: boolean) {
    const isContextPool = isContextPoolRenderingEngine();

    this.useCPURendering = value ?? getShouldUseCPURendering();

    for (const key in this.renderingPipelineFunctions) {
      if (
        Object.prototype.hasOwnProperty.call(
          this.renderingPipelineFunctions,
          key
        )
      ) {
        const functions = this.renderingPipelineFunctions[key];
        if (this.useCPURendering) {
          this[key] = functions.cpu;
        } else {
          if (
            typeof functions.gpu === 'object' &&
            functions.gpu.tiled &&
            functions.gpu.contextPool
          ) {
            this[key] = isContextPool
              ? functions.gpu.contextPool
              : functions.gpu.tiled;
          } else {
            this[key] = functions.gpu;
          }
        }
      }
    }

    const result = this.useCPURendering
      ? this._resetCPUFallbackElement()
      : this._resetGPUViewport();
  }

  private _resetCPUFallbackElement() {
    this._cpuFallbackEnabledElement = {
      canvas: this.canvas,
      renderingTools: {},
      transform: new Transform(),
      viewport: { rotation: 0 },
    };
  }

  private _resetGPUViewport() {
    const renderer = this.getRenderer();
    const camera = vtkCamera.newInstance();
    renderer.setActiveCamera(camera);

    const viewPlaneNormal = [0, 0, -1] as Point3;
    this.initialViewUp = [0, -1, 0] as Point3;

    camera.setDirectionOfProjection(
      -viewPlaneNormal[0],
      -viewPlaneNormal[1],
      -viewPlaneNormal[2]
    );
    camera.setViewUp(...this.initialViewUp);
    camera.setParallelProjection(true);
    camera.setThicknessFromFocalPoint(0.1);
    camera.setFreezeFocalPoint(true);
  }

  /**
   * Returns the image and its properties that is being shown inside the
   * stack viewport. It returns, the image dimensions, image direction,
   * image scalar data, vtkImageData object, metadata, and scaling (e.g., PET suvbw)
   *
   * @returns IImageData: dimensions, direction, scalarData, vtkImageData, metadata, scaling
   */
  public getImageData: () => IImageData | CPUIImageData;

  /**
   * If the user has selected CPU rendering, return the CPU camera, otherwise
   * return the default camera
   * @returns The camera object.
   */
  public getCamera: () => ICamera;

  /**
   * Set the camera based on the provided camera object.
   * @param cameraInterface - The camera interface that will be used to
   * render the scene.
   */
  public setCamera: (
    cameraInterface: ICamera,
    storeAsInitialCamera?: boolean
  ) => void;

  public getRotation: () => number;

  /**
   * It sets the colormap to the default colormap.
   */
  public unsetColormap: () => void;

  /**
   * Resets the camera for the stack viewport.
   * This method adjusts the camera to fit the image in the viewport,
   * potentially resetting pan, zoom, and other view parameters.
   *
   * @param options - Optional configuration for the reset operation
   * @param options.resetPan - Whether to reset the pan (default: true)
   * @param options.resetZoom - Whether to reset the zoom (default: true)
   * @returns boolean - True if the camera was reset successfully, false otherwise
   */
  public resetCamera: (options?: {
    resetPan?: boolean;
    resetZoom?: boolean;
    resetToCenter?: boolean;
    suppressEvents?: boolean;
  }) => boolean;

  /**
   * canvasToWorld Returns the world coordinates of the given `canvasPos`
   * projected onto the plane defined by the `Viewport`'s camera.
   *
   * @param canvasPos - The position in canvas coordinates.
   * @returns The corresponding world coordinates.
   * @public
   */
  public canvasToWorld: (canvasPos: Point2) => Point3;

  /**
   * Returns the canvas coordinates of the given `worldPos`
   * projected onto the `Viewport`'s `canvas`.
   *
   * @param worldPos - The position in world coordinates.
   * @returns The corresponding canvas coordinates.
   * @public
   */
  public worldToCanvas: (worldPos: Point3) => Point2;

  /**
   * If the renderer is CPU based, throw an error. Otherwise, return the default
   * actor which is the first actor in the renderer.
   * @returns An actor entry.
   */
  public getDefaultActor: () => ActorEntry;

  /**
   * If the renderer is CPU based, throw an error. Otherwise, return the actors in the viewport
   * @returns An array of ActorEntry objects.
   */
  public getActors: () => ActorEntry[];
  /**
   * If the renderer is CPU based, throw an error. Otherwise, it returns the actor entry for the given actor UID.
   * @param actorUID - The unique ID of the actor you want to get.
   * @returns An ActorEntry object.
   */
  public getActor: (actorUID: string) => ActorEntry;

  /**
   * If the renderer is CPU-based, throw an error; otherwise, set the
   * actors in the viewport.
   * @param actors - An array of ActorEntry objects.
   */
  public setActors: (actors: ActorEntry[]) => void;

  /**
   * If the renderer is CPU based, throw an error. Otherwise, add a list of actors to the viewport
   * @param actors - An array of ActorEntry objects.
   */
  public addActors: (actors: ActorEntry[]) => void;

  /**
   * If the renderer is CPU based, throw an error. Otherwise, add the
   * actor to the viewport
   * @param actorEntry - The ActorEntry object that was created by the
   * user.
   */
  public addActor: (actorEntry: ActorEntry) => void;

  /**
   * It throws an error if the renderer is CPU based. Otherwise, it removes the actors from the viewport.
   */
  public removeAllActors: () => void;

  private setVOI: (voiRange: VOIRange, options?: SetVOIOptions) => void;

  protected setInterpolationType: (
    interpolationType: InterpolationType
  ) => void;

  private setInvertColor: (invert: boolean) => void;

  /**
   * Sets the colormap for the current viewport.
   * @param colormap - The colormap data to use.
   */
  private setColormap: (
    colormap: CPUFallbackColormapData | ColormapPublic
  ) => void;

  /**
   * Sets the sharpening for the current viewport.
   * @param sharpening - The sharpening configuration to use.
   */
<<<<<<< HEAD
  private setSharpening = (sharpening: {
    enabled: boolean;
    intensity?: number;
  }): void => {
=======
  private setSharpening = (sharpening: number): void => {
>>>>>>> 2794f920
    // Store sharpening settings directly on the class
    this.sharpening = sharpening;

    this.render();
  };

  /**
<<<<<<< HEAD
=======
   * Check if custom render passes should be used for this viewport.
   * @returns True if custom render passes should be used, false otherwise
   */
  protected shouldUseCustomRenderPass(): boolean {
    return this.sharpening > 0 && !this.useCPURendering;
  }

  /**
>>>>>>> 2794f920
   * Get render passes for this viewport.
   * If sharpening is enabled, returns appropriate render passes.
   * @returns Array of VTK render passes or null if no custom passes are needed
   */
  public getRenderPasses = () => {
<<<<<<< HEAD
    if (
      !this.sharpening?.enabled ||
      this.sharpening.intensity <= 0 ||
      this.useCPURendering
    ) {
=======
    if (!this.shouldUseCustomRenderPass()) {
>>>>>>> 2794f920
      return null;
    }

    try {
      return [createSharpeningRenderPass(this.sharpening)];
    } catch (e) {
      console.warn('Failed to create sharpening render passes:', e);
      return null;
    }
  };

  private initializeElementDisabledHandler() {
    eventTarget.addEventListener(
      Events.ELEMENT_DISABLED,
      function elementDisabledHandler() {
        clearTimeout(this.debouncedTimeout);

        eventTarget.removeEventListener(
          Events.ELEMENT_DISABLED,
          elementDisabledHandler
        );
      }
    );
  }

  /**
   * Resizes the viewport - only used in CPU fallback for StackViewport. The
   * GPU resizing happens inside the RenderingEngine.
   */
  public resize = (): void => {
    // GPU viewport resize is handled inside the RenderingEngine
    if (this.useCPURendering) {
      this._resizeCPU();
    }
  };

  private _resizeCPU = (): void => {
    if (this._cpuFallbackEnabledElement.viewport) {
      resize(this._cpuFallbackEnabledElement);
    }
  };

  private getImageDataGPU(): IImageData | undefined {
    const defaultActor = this.getDefaultActor();

    if (!defaultActor) {
      return;
    }

    if (!isImageActor(defaultActor)) {
      return;
    }

    const { actor } = defaultActor;
    const vtkImageData = actor.getMapper().getInputData();
    const csImage = this.csImage;

    return {
      dimensions: vtkImageData.getDimensions(),
      spacing: vtkImageData.getSpacing(),
      origin: vtkImageData.getOrigin(),
      direction: vtkImageData.getDirection(),
      get scalarData() {
        return csImage?.voxelManager.getScalarData();
      },
      imageData: actor.getMapper().getInputData(),
      metadata: {
        Modality: this.modality,
        FrameOfReferenceUID: this.getFrameOfReferenceUID(),
      },
      scaling: this.scaling,
      hasPixelSpacing: this.hasPixelSpacing,
      calibration: { ...csImage?.calibration, ...this.calibration },
      preScale: {
        ...csImage?.preScale,
      },
      voxelManager: csImage?.voxelManager,
    };
  }

  private getImageDataCPU(): CPUIImageData | undefined {
    const { metadata } = this._cpuFallbackEnabledElement;

    if (!metadata) {
      return;
    }

    const spacing = metadata.spacing;
    const csImage = this.csImage;
    return {
      dimensions: metadata.dimensions,
      spacing,
      origin: metadata.origin,
      direction: metadata.direction,
      metadata: {
        Modality: this.modality,
        FrameOfReferenceUID: this.getFrameOfReferenceUID(),
      },
      scaling: this.scaling,
      imageData: {
        getDirection: () => metadata.direction,
        getDimensions: () => metadata.dimensions,
        getScalarData: () => this.cpuImagePixelData,
        getSpacing: () => spacing,
        worldToIndex: (point: Point3) => {
          const canvasPoint = this.worldToCanvasCPU(point);
          const pixelCoord = canvasToPixel(
            this._cpuFallbackEnabledElement,
            canvasPoint
          );
          return [pixelCoord[0], pixelCoord[1], 0];
        },
        indexToWorld: (point: Point3, destPoint?: Point3) => {
          const canvasPoint = pixelToCanvas(this._cpuFallbackEnabledElement, [
            point[0],
            point[1],
          ]);
          return this.canvasToWorldCPU(canvasPoint, destPoint);
        },
      },
      scalarData: this.cpuImagePixelData,
      hasPixelSpacing: this.hasPixelSpacing,
      calibration: { ...csImage?.calibration, ...this.calibration },
      preScale: {
        ...csImage?.preScale,
      },
      voxelManager: csImage?.voxelManager,
    };
  }

  /**
   * Returns the frame of reference UID, if the image doesn't have imagePlaneModule
   * metadata, it returns undefined, otherwise, frameOfReferenceUID is returned.
   * @returns frameOfReferenceUID : string representing frame of reference id
   */
  public getFrameOfReferenceUID = (sliceIndex?: number): string =>
    this.getImagePlaneReferenceData(sliceIndex)?.FrameOfReferenceUID;

  /**
   * Returns the raw/loaded image being shown inside the stack viewport.
   */
  public getCornerstoneImage = (): IImage => this.csImage;

  /**
   * Creates imageMapper based on the provided vtkImageData and also creates
   * the imageSliceActor and connects it to the imageMapper.
   * For color stack images, it sets the independent components to be false which
   * is required in vtk.
   *
   * @param imageData - vtkImageData for the viewport
   * @returns actor vtkActor
   */
  private createActorMapper = (imageData) => {
    const mapper = vtkImageMapper.newInstance();
    mapper.setInputData(imageData);

    const actor = vtkImageSlice.newInstance();

    actor.setMapper(mapper);

    const { preferSizeOverAccuracy } = getConfiguration().rendering;

    if (preferSizeOverAccuracy) {
      mapper.setPreferSizeOverAccuracy(true);
    }

    if (imageData.getPointData().getScalars().getNumberOfComponents() > 1) {
      actor.getProperty().setIndependentComponents(false);
    }

    return actor;
  };

  /** Gets the number of slices */
  public getNumberOfSlices = (): number => {
    return this.imageIds.length;
  };

  /**
   * Checks the metadataProviders to see if a calibratedPixelSpacing is
   * given. If so, checks the actor to see if it needs to be modified, and
   * set the flags for imageCalibration if a new actor needs to be created
   *
   * @param imageId - imageId
   * @param imagePlaneModule - imagePlaneModule
   * @returns modified imagePlaneModule with the calibrated spacings
   */
  private calibrateIfNecessary(imageId, imagePlaneModule) {
    const calibration = metaData.get('calibratedPixelSpacing', imageId);
    const isUpdated = this.calibration !== calibration;
    const { scale } = calibration || {};
    this.hasPixelSpacing = scale > 0 || imagePlaneModule.rowPixelSpacing > 0;
    imagePlaneModule.calibration = calibration;

    if (!isUpdated) {
      return imagePlaneModule;
    }

    this.calibration = calibration;
    this._publishCalibratedEvent = true;
    this._calibrationEvent = {
      scale,
      calibration,
    } as CalibrationEvent;

    return imagePlaneModule;
  }

  /**
   * Update the default properties of the viewport and add properties by imageId if specified
   * @param ViewportProperties - The properties to set
   * @param imageId If given, we set the default properties only for this image index, if not
   * the default properties will be set for all imageIds
   */
  public setDefaultProperties(
    ViewportProperties: StackViewportProperties,
    imageId?: string
  ): void {
    if (imageId == null) {
      this.globalDefaultProperties = ViewportProperties;
    } else {
      this.perImageIdDefaultProperties.set(imageId, ViewportProperties);

      //If the viewport is the same imageIdI, we need to update the viewport
      if (this.getCurrentImageId() === imageId) {
        this.setProperties(ViewportProperties);
      }
    }
  }

  /**
   * Remove the global default properties of the viewport or remove default properties for an imageId if specified
   * @param imageId If given, we remove the default properties only for this imageID, if not
   * the global default properties will be removed
   */
  public clearDefaultProperties(imageId?: string): void {
    if (imageId == null) {
      this.globalDefaultProperties = {};
      this.resetProperties();
    } else {
      this.perImageIdDefaultProperties.delete(imageId);
      this.resetToDefaultProperties();
    }
  }

  /**
   Configures the properties of the viewport.
   This method allows customization of the viewport by setting attributes like
   VOI (Value of Interest), color inversion, interpolation type, and image rotation.
   If setProperties is called for the first time, the provided properties will
   become the default settings for all images in the stack in case the resetPropertiese need to be called
   @param properties - An object containing the properties to be set.
   @param properties.colormap - Specifies the colormap for the viewport.
   @param properties.voiRange - Defines the lower and upper Value of Interest (VOI) to be applied.
   @param properties.VOILUTFunction - Function to handle the application of a lookup table (LUT) to the VOI.
   @param properties.invert - A boolean value to toggle color inversion (true: inverted, false: not inverted).
   @param properties.interpolationType - Determines the interpolation method to be used (1: linear, 0: nearest-neighbor).
   @param properties.rotation - Specifies the image rotation angle in degrees.
   @param suppressEvents - A boolean value to control event suppression. If true, the related events will not be triggered. Default is false.
   */
  public setProperties(
    {
      colormap,
      voiRange,
      VOILUTFunction,
      invert,
      interpolationType,
      sharpening,
    }: StackViewportProperties = {},
    suppressEvents = false
  ): void {
    this.viewportStatus = this.csImage
      ? ViewportStatus.PRE_RENDER
      : ViewportStatus.LOADING;

    // setting the global default properties to the viewport, since we can always
    // go back to the default properties by calling resetToDefaultProperties
    this.globalDefaultProperties = {
      colormap: this.globalDefaultProperties.colormap ?? colormap,
      voiRange: this.globalDefaultProperties.voiRange ?? voiRange,
      VOILUTFunction:
        this.globalDefaultProperties.VOILUTFunction ?? VOILUTFunction,
      invert: this.globalDefaultProperties.invert ?? invert,
      interpolationType:
        this.globalDefaultProperties.interpolationType ?? interpolationType,
      sharpening: this.globalDefaultProperties.sharpening ?? sharpening,
    };

    if (typeof colormap !== 'undefined') {
      this.setColormap(colormap);
    }
    // if voi is not applied for the first time, run the setVOI function
    // which will apply the default voi based on the range
    if (typeof voiRange !== 'undefined') {
      const voiUpdatedWithSetProperties = true;
      this.setVOI(voiRange, { suppressEvents, voiUpdatedWithSetProperties });
    }

    if (typeof VOILUTFunction !== 'undefined') {
      this.setVOILUTFunction(VOILUTFunction, suppressEvents);
    }

    if (typeof invert !== 'undefined') {
      this.setInvertColor(invert);
    }

    if (typeof interpolationType !== 'undefined') {
      this.setInterpolationType(interpolationType);
    }

    if (typeof sharpening !== 'undefined') {
      this.setSharpening(sharpening);
    }
  }

  /**
   * Retrieve the viewport default properties
   * @param imageId If given, we retrieve the default properties of an image index if it exists
   * If not given,we return the global properties of the viewport
   * @returns viewport properties including voi, invert, interpolation type,
   */
  public getDefaultProperties = (imageId?: string): StackViewportProperties => {
    let imageProperties;
    if (imageId !== undefined) {
      imageProperties = this.perImageIdDefaultProperties.get(imageId);
    }

    if (imageProperties !== undefined) {
      return imageProperties;
    }

    return {
      ...this.globalDefaultProperties,
    };
  };

  /**
   * Retrieve the viewport properties
   * @returns viewport properties including voi, invert, interpolation type,
   */
  public getProperties = (): StackViewportProperties => {
    const {
      colormap,
      voiRange,
      VOILUTFunction,
      interpolationType,
      invert,
      voiUpdatedWithSetProperties,
    } = this;

    return {
      colormap,
      voiRange,
      VOILUTFunction,
      interpolationType,
      invert,
      isComputedVOI: !voiUpdatedWithSetProperties,
      sharpening: this.sharpening,
    };
  };

  public resetCameraForResize = (): boolean => {
    return this.resetCamera({
      resetPan: true,
      resetZoom: true,
      resetToCenter: true,
      suppressEvents: true,
    });
  };

  /**
   * Reset the viewport properties to the default values
   */
  public resetProperties(): void {
    this.cpuRenderingInvalidated = true;
    this.voiUpdatedWithSetProperties = false;
    this.viewportStatus = ViewportStatus.PRE_RENDER;

    this.fillWithBackgroundColor();

    if (this.useCPURendering) {
      this._cpuFallbackEnabledElement.renderingTools = {};
    }

    this._resetProperties();

    this.render();
  }

  private _resetProperties() {
    let voiRange;
    if (this._isCurrentImagePTPrescaled()) {
      // if not set via setProperties; if it is a PT image and is already prescaled,
      // use the default range for PT
      voiRange = this._getDefaultPTPrescaledVOIRange();
    } else {
      // if not set via setProperties; if it is not a PT image or is not prescaled,
      // use the voiRange for the current image from its metadata if found
      // otherwise, use the cached voiRange
      voiRange = this._getVOIRangeForCurrentImage();
    }

    this.setVOI(voiRange);

    this.setInvertColor(this.initialInvert);

    this.setInterpolationType(InterpolationType.LINEAR);

    if (!this.useCPURendering) {
      const transferFunction = this.getTransferFunction();
      setTransferFunctionNodes(
        transferFunction,
        this.initialTransferFunctionNodes
      );

      const nodes = getTransferFunctionNodes(transferFunction);

      const RGBPoints = nodes.reduce((acc, node) => {
        acc.push(node[0], node[1], node[2], node[3]);
        return acc;
      }, []);

      const defaultActor = this.getDefaultActor();
      const matchedColormap = colormapUtils.findMatchingColormap(
        RGBPoints,
        defaultActor.actor
      );

      this.setColormap(matchedColormap);
    }
  }

  public resetToDefaultProperties(): void {
    this.cpuRenderingInvalidated = true;
    this.viewportStatus = ViewportStatus.PRE_RENDER;

    this.fillWithBackgroundColor();

    if (this.useCPURendering) {
      this._cpuFallbackEnabledElement.renderingTools = {};
    }

    const currentImageId = this.getCurrentImageId();
    const properties =
      this.perImageIdDefaultProperties.get(currentImageId) ||
      this.globalDefaultProperties;

    if (properties.colormap?.name) {
      this.setColormap(properties.colormap);
    }

    let voiRange;
    if (properties.voiRange == undefined) {
      // if not set via setProperties; if it is not a PT image or is not prescaled,
      // use the voiRange for the current image from its metadata if found
      // otherwise, use the cached voiRange
      voiRange = this._getVOIRangeForCurrentImage();
    } else {
      voiRange = properties.voiRange;
    }

    this.setVOI(voiRange);

    this.setInterpolationType(InterpolationType.LINEAR);
    this.setInvertColor(false);

    this.render();
  }

  private _getVOIFromCache(): VOIRange {
    let voiRange;
    if (this.voiUpdatedWithSetProperties) {
      // use the cached voiRange if the voiRange is locked (if the user has
      // manually set the voi with tools or setProperties api)
      voiRange = this.voiRange;
    } else if (this._isCurrentImagePTPrescaled()) {
      // if not set via setProperties; if it is a PT image and is already prescaled,
      // use the default range for PT
      voiRange = this._getDefaultPTPrescaledVOIRange();
    } else {
      // if not set via setProperties; if it is not a PT image or is not prescaled,
      // use the voiRange for the current image from its metadata if found
      // otherwise, use the cached voiRange
      voiRange = this._getVOIRangeForCurrentImage() ?? this.voiRange;
    }

    return voiRange;
  }

  private _setPropertiesFromCache(): void {
    const voiRange = this._getVOIFromCache();
    const { interpolationType, invert } = this;

    this.setVOI(voiRange);
    this.setInterpolationType(interpolationType);
    this.setInvertColor(invert);
  }

  private getCameraCPU(): Partial<ICamera> {
    const { metadata, viewport } = this._cpuFallbackEnabledElement;

    if (!metadata) {
      return {};
    }

    const { direction } = metadata;

    // focalPoint and position of CPU camera is just a placeholder since
    // tools need focalPoint to be defined
    const viewPlaneNormal = direction.slice(6, 9).map((x) => -x) as Point3;
    let viewUp = direction.slice(3, 6).map((x) => -x) as Point3;

    // If camera is rotated, we need the correct rotated viewUp along the
    // viewPlaneNormal vector
    if (viewport.rotation) {
      const rotationMatrix = mat4.fromRotation(
        mat4.create(),
        (viewport.rotation * Math.PI) / 180,
        viewPlaneNormal
      );
      viewUp = vec3.transformMat4(
        vec3.create(),
        viewUp,
        rotationMatrix
      ) as Point3;
    }

    const canvasCenter: Point2 = [
      this.element.clientWidth / 2,
      this.element.clientHeight / 2,
    ];

    // Focal point is the center of the canvas in world coordinate by construction
    const canvasCenterWorld = this.canvasToWorld(canvasCenter);

    // parallel scale is half of the viewport height in the world units (mm)

    const topLeftWorld = this.canvasToWorld([0, 0]);
    const bottomLeftWorld = this.canvasToWorld([0, this.element.clientHeight]);

    const parallelScale = vec3.distance(topLeftWorld, bottomLeftWorld) / 2;

    return {
      parallelProjection: true,
      focalPoint: canvasCenterWorld,
      position: [0, 0, 0],
      parallelScale,
      scale: viewport.scale,
      viewPlaneNormal: [
        viewPlaneNormal[0],
        viewPlaneNormal[1],
        viewPlaneNormal[2],
      ],
      viewUp: [viewUp[0], viewUp[1], viewUp[2]],
      flipHorizontal: this.flipHorizontal,
      flipVertical: this.flipVertical,
    };
  }

  private setCameraCPU(cameraInterface: ICamera): void {
    const { viewport, image } = this._cpuFallbackEnabledElement;
    const previousCamera = this.getCameraCPU();

    const { focalPoint, parallelScale, scale, flipHorizontal, flipVertical } =
      cameraInterface;

    const { clientHeight } = this.element;

    if (focalPoint) {
      const focalPointCanvas = this.worldToCanvasCPU(focalPoint);
      const focalPointPixel = canvasToPixel(
        this._cpuFallbackEnabledElement,
        focalPointCanvas
      );

      const prevFocalPointCanvas = this.worldToCanvasCPU(
        previousCamera.focalPoint
      );
      const prevFocalPointPixel = canvasToPixel(
        this._cpuFallbackEnabledElement,
        prevFocalPointCanvas
      );

      const deltaPixel = vec2.create();
      vec2.subtract(
        deltaPixel,
        vec2.fromValues(focalPointPixel[0], focalPointPixel[1]),
        vec2.fromValues(prevFocalPointPixel[0], prevFocalPointPixel[1])
      );

      const shift = correctShift(
        { x: deltaPixel[0], y: deltaPixel[1] },
        viewport
      );

      viewport.translation.x -= shift.x;
      viewport.translation.y -= shift.y;
    }

    if (parallelScale) {
      // We need to convert he parallelScale which has a physical meaning to
      // camera scale factor (since CPU works with scale). Since parallelScale represents
      // half of the height of the viewport in the world unit (mm), we can use that
      // to compute the scale factor which is the ratio of the viewport height in pixels
      // to the current rendered image height.
      const { rowPixelSpacing } = image;
      const scale = (clientHeight * rowPixelSpacing * 0.5) / parallelScale;

      viewport.scale = scale;
      viewport.parallelScale = parallelScale;
    }

    if (scale) {
      const { rowPixelSpacing } = image;
      viewport.scale = scale;
      viewport.parallelScale = (clientHeight * rowPixelSpacing * 0.5) / scale;
    }

    if (flipHorizontal !== undefined || flipVertical !== undefined) {
      this.setFlipCPU({ flipHorizontal, flipVertical });
    }

    // re-calculate the transforms
    this._cpuFallbackEnabledElement.transform = calculateTransform(
      this._cpuFallbackEnabledElement
    );

    const eventDetail: EventTypes.CameraModifiedEventDetail = {
      previousCamera,
      camera: this.getCamera(),
      element: this.element,
      viewportId: this.id,
      renderingEngineId: this.renderingEngineId,
    };

    triggerEvent(this.element, Events.CAMERA_MODIFIED, eventDetail);
  }

  private getPanCPU(): Point2 {
    const { viewport } = this._cpuFallbackEnabledElement;

    return [viewport.translation.x, viewport.translation.y];
  }

  private setPanCPU(pan: Point2): void {
    const camera = this.getCameraCPU();

    this.setCameraCPU({
      ...camera,
      focalPoint: [...pan.map((p) => -p), 0] as Point3,
    });
  }

  private getZoomCPU(): number {
    const { viewport } = this._cpuFallbackEnabledElement;

    return viewport.scale;
  }

  private setZoomCPU(zoom: number): void {
    const camera = this.getCameraCPU();

    this.setCameraCPU({ ...camera, scale: zoom });
  }

  private setFlipCPU({ flipHorizontal, flipVertical }: FlipDirection): void {
    const { viewport } = this._cpuFallbackEnabledElement;

    if (flipHorizontal !== undefined) {
      viewport.hflip = flipHorizontal;
      this.flipHorizontal = viewport.hflip;
    }

    if (flipVertical !== undefined) {
      viewport.vflip = flipVertical;
      this.flipVertical = viewport.vflip;
    }
  }

  private getRotationCPU = (): number => {
    const { viewport } = this._cpuFallbackEnabledElement;
    return viewport.rotation;
  };

  /**
   * Gets the rotation resulting from the value set in setRotation AND taking into
   * account any flips that occurred subsequently.
   *
   * @returns the rotation resulting from the value set in setRotation AND taking into
   * account any flips that occurred subsequently.
   */
  private getRotationGPU = (): number => {
    const {
      viewUp: currentViewUp,
      viewPlaneNormal,
      flipVertical,
      flipHorizontal,
    } = this.getCameraNoRotation();

    const adjustedViewUp = adjustInitialViewUp(
      this.initialViewUp,
      flipHorizontal,
      flipVertical,
      viewPlaneNormal
    );
    // The angle between the initial and current view up vectors.
    // TODO: check with VTK about rounding errors here.
    const angleRad = vec3.angle(adjustedViewUp, currentViewUp);
    const initialToCurrentViewUpAngle = (angleRad * 180) / Math.PI;

    const initialToCurrentViewUpCross = vec3.cross(
      vec3.create(),
      adjustedViewUp,
      currentViewUp
    );

    // The sign of the dot product of the start/end view up cross product and
    // the viewPlaneNormal indicates a positive or negative rotation respectively.
    const normalDot = vec3.dot(initialToCurrentViewUpCross, viewPlaneNormal);

    return normalDot >= 0
      ? initialToCurrentViewUpAngle
      : (360 - initialToCurrentViewUpAngle) % 360;
  };

  protected setRotation = (rotation: number) => {
    const previousCamera = this.getCamera();

    if (this.useCPURendering) {
      this.setRotationCPU(rotation);
    } else {
      this.setRotationGPU(rotation);
    }

    if (this._suppressCameraModifiedEvents) {
      return;
    }

    // New camera after rotation
    const camera = this.getCamera();

    const eventDetail: EventTypes.CameraModifiedEventDetail = {
      previousCamera,
      camera,
      element: this.element,
      viewportId: this.id,
      renderingEngineId: this.renderingEngineId,
    };

    triggerEvent(this.element, Events.CAMERA_MODIFIED, eventDetail);
  };

  private setVOILUTFunction(
    voiLUTFunction: VOILUTFunctionType,
    suppressEvents?: boolean
  ): void {
    if (this.useCPURendering) {
      throw new Error('VOI LUT function is not supported in CPU rendering');
    }

    // make sure the VOI LUT function is valid in the VOILUTFunctionType which is enum
    const newVOILUTFunction = this._getValidVOILUTFunction(voiLUTFunction);

    let forceRecreateLUTFunction = false;
    if (this.VOILUTFunction !== newVOILUTFunction) {
      forceRecreateLUTFunction = true;
    }

    this.VOILUTFunction = newVOILUTFunction;

    const { voiRange } = this.getProperties();
    this.setVOI(voiRange, { suppressEvents, forceRecreateLUTFunction });
  }

  private setRotationCPU(rotation: number): void {
    const { viewport } = this._cpuFallbackEnabledElement;
    viewport.rotation = rotation;
  }

  /**
   * The rotation that is being set is intended to be around the currently
   * display center of the image.  However, the roll operation does it around
   * another point which can result in the image disappearing.  The set/get
   * pan values move the center of rotation to the center of the image as
   * currently actually displayed.
   */
  private setRotationGPU(rotation: number): void {
    const panFit = this.getPan(this.fitToCanvasCamera);
    const pan = this.getPan();
    const panSub = vec2.sub([0, 0], panFit, pan) as Point2;
    this.setPan(panSub, false);
    const { flipVertical, flipHorizontal, viewPlaneNormal } = this.getCamera();

    const adjustedViewUp = adjustInitialViewUp(
      this.initialViewUp,
      flipHorizontal,
      flipVertical,
      viewPlaneNormal
    );

    // Reset camera to adjusted initial viewUp
    this.setCameraNoEvent({
      viewUp: adjustedViewUp as Point3,
    });

    // rotating camera to the new value
    this.getVtkActiveCamera().roll(-rotation);

    // Adjust the pan to bring the center back
    const afterPan = this.getPan();
    const afterPanFit = this.getPan(this.fitToCanvasCamera);
    const newCenter = vec2.sub([0, 0], afterPan, afterPanFit);
    const newOffset = vec2.add([0, 0], panFit, newCenter) as Point2;
    this.setPan(newOffset, false);
  }

  private setInterpolationTypeGPU(interpolationType: InterpolationType): void {
    const defaultActor = this.getDefaultActor();

    if (!defaultActor) {
      return;
    }

    if (!isImageActor(defaultActor)) {
      return;
    }
    const { actor } = defaultActor;
    const volumeProperty = actor.getProperty();

    // @ts-ignore
    volumeProperty.setInterpolationType(interpolationType);

    this.interpolationType = interpolationType;
  }

  private setInterpolationTypeCPU(interpolationType: InterpolationType): void {
    const { viewport } = this._cpuFallbackEnabledElement;

    viewport.pixelReplication =
      interpolationType === InterpolationType.LINEAR ? false : true;

    this.interpolationType = interpolationType;
  }

  private setInvertColorCPU(invert: boolean): void {
    const { viewport } = this._cpuFallbackEnabledElement;

    if (!viewport) {
      return;
    }

    viewport.invert = invert;
    this.invert = invert;
  }

  private setInvertColorGPU(invert: boolean): void {
    const defaultActor = this.getDefaultActor();

    if (!defaultActor) {
      return;
    }

    if (!isImageActor(defaultActor)) {
      return;
    }

    // Duplicated logic to make sure typescript stops complaining
    // about vtkActor not having the correct property
    if (actorIsA(defaultActor, 'vtkVolume')) {
      const volumeActor = defaultActor.actor as VolumeActor;
      const tfunc = volumeActor.getProperty().getRGBTransferFunction(0);

      if ((!this.invert && invert) || (this.invert && !invert)) {
        invertRgbTransferFunction(tfunc);
      }
      this.invert = invert;
    } else if (actorIsA(defaultActor, 'vtkImageSlice')) {
      const imageSliceActor = defaultActor.actor as vtkImageSlice;
      const tfunc = imageSliceActor.getProperty().getRGBTransferFunction(0);

      if ((!this.invert && invert) || (this.invert && !invert)) {
        invertRgbTransferFunction(tfunc);
      }

      this.invert = invert;
    }
  }

  private setVOICPU(voiRange: VOIRange, options: SetVOIOptions = {}): void {
    const { suppressEvents = false } = options;
    // TODO: Account for VOILUTFunction
    const { viewport, image } = this._cpuFallbackEnabledElement;

    if (!viewport || !image) {
      return;
    }

    if (typeof voiRange === 'undefined') {
      const { windowWidth: ww, windowCenter: wc } = image;

      const wwToUse = Array.isArray(ww) ? ww[0] : ww;
      const wcToUse = Array.isArray(wc) ? wc[0] : wc;
      viewport.voi = {
        windowWidth: wwToUse,
        windowCenter: wcToUse,
        voiLUTFunction: image.voiLUTFunction,
      };

      const { lower, upper } = windowLevelUtil.toLowHighRange(
        wwToUse,
        wcToUse,
        image.voiLUTFunction
      );
      voiRange = { lower, upper };
    } else {
      const { lower, upper } = voiRange;
      const { windowCenter, windowWidth } = windowLevelUtil.toWindowLevel(
        lower,
        upper
      );

      if (!viewport.voi) {
        viewport.voi = {
          windowWidth: 0,
          windowCenter: 0,
          voiLUTFunction: image.voiLUTFunction,
        };
      }

      viewport.voi.windowWidth = windowWidth;
      viewport.voi.windowCenter = windowCenter;
    }

    this.voiRange = voiRange;
    const eventDetail: VoiModifiedEventDetail = {
      viewportId: this.id,
      range: voiRange,
    };

    if (!suppressEvents) {
      triggerEvent(this.element, Events.VOI_MODIFIED, eventDetail);
    }
  }

  private getTransferFunction() {
    const defaultActor = this.getDefaultActor();

    if (!defaultActor) {
      return;
    }

    if (!isImageActor(defaultActor)) {
      return;
    }
    const imageActor = defaultActor.actor as ImageActor;

    return imageActor.getProperty().getRGBTransferFunction(0);
  }

  private setVOIGPU(voiRange: VOIRange, options: SetVOIOptions = {}): void {
    const {
      suppressEvents = false,
      forceRecreateLUTFunction = false,
      voiUpdatedWithSetProperties = false,
    } = options;

    if (
      voiRange &&
      this.voiRange &&
      this.voiRange.lower === voiRange.lower &&
      this.voiRange.upper === voiRange.upper &&
      !forceRecreateLUTFunction &&
      !this.stackInvalidated
    ) {
      return;
    }

    const defaultActor = this.getDefaultActor();
    if (!defaultActor) {
      return;
    }

    if (!isImageActor(defaultActor)) {
      return;
    }
    const imageActor = defaultActor.actor as ImageActor;

    let voiRangeToUse = voiRange;

    if (typeof voiRangeToUse === 'undefined') {
      const imageData = imageActor.getMapper().getInputData();
      const range = imageData.getPointData().getScalars().getRange();
      const maxVoiRange = { lower: range[0], upper: range[1] };
      voiRangeToUse = maxVoiRange;
    }

    // scaling logic here
    // https://github.com/Kitware/vtk-js/blob/master/Sources/Rendering/OpenGL/ImageMapper/index.js#L540-L549
    imageActor.getProperty().setUseLookupTableScalarRange(true);

    let transferFunction = imageActor.getProperty().getRGBTransferFunction(0);

    const isSigmoidTFun =
      this.VOILUTFunction === VOILUTFunctionType.SAMPLED_SIGMOID;

    // use the old cfun if it exists for linear case
    if (isSigmoidTFun || !transferFunction || forceRecreateLUTFunction) {
      const transferFunctionCreator = isSigmoidTFun
        ? createSigmoidRGBTransferFunction
        : createLinearRGBTransferFunction;

      transferFunction = transferFunctionCreator(
        voiRangeToUse
      ) as vtkColorTransferFunction;

      if (this.invert) {
        invertRgbTransferFunction(transferFunction);
      }

      imageActor.getProperty().setRGBTransferFunction(0, transferFunction);
      this.initialTransferFunctionNodes =
        getTransferFunctionNodes(transferFunction);
    }

    if (!isSigmoidTFun) {
      // @ts-ignore vtk type error
      transferFunction.setRange(voiRangeToUse.lower, voiRangeToUse.upper);
    }

    this.voiRange = voiRangeToUse;

    // if voiRange is set by setProperties we need to lock it if it is not locked already
    if (!this.voiUpdatedWithSetProperties) {
      this.voiUpdatedWithSetProperties = voiUpdatedWithSetProperties;
    }

    if (suppressEvents) {
      return;
    }

    const eventDetail: VoiModifiedEventDetail = {
      viewportId: this.id,
      range: voiRangeToUse,
      VOILUTFunction: this.VOILUTFunction,
    };

    triggerEvent(this.element, Events.VOI_MODIFIED, eventDetail);
  }

  /**
   * Adds scaling parameters to the viewport to be used along all slices
   *
   * @param imageIdScalingFactor - suvbw, suvlbm, suvbsa
   */
  private _addScalingToViewport(imageIdScalingFactor) {
    if (this.scaling.PT) {
      return;
    }

    // if don't exist
    // These ratios are constant across all frames, so only need one.
    const { suvbw, suvlbm, suvbsa } = imageIdScalingFactor;

    const ptScaling = {} as PTScaling;

    if (suvlbm) {
      ptScaling.suvbwToSuvlbm = suvlbm / suvbw;
    }

    if (suvbsa) {
      ptScaling.suvbwToSuvbsa = suvbsa / suvbw;
    }

    this.scaling.PT = ptScaling;
  }

  /**
   * Calculates image metadata based on the image object. It calculates normal
   * axis for the images, and output image metadata
   *
   * @param image - stack image containing cornerstone image
   * @returns image metadata: bitsAllocated, number of components, origin,
   *  direction, dimensions, spacing, number of voxels.
   */
  public getImageDataMetadata(image: IImage): ImageDataMetaData {
    // TODO: Creating a single image should probably not require a metadata provider.
    // We should define the minimum we need to display an image and it should live on
    // the Image object itself. Additional stuff (e.g. pixel spacing, direction, origin, etc)
    // should be optional and used if provided through a metadata provider.
    const imageId = image.imageId;
    const props = getImageDataMetadataUtil(image);

    const {
      numberOfComponents,
      origin,
      direction,
      dimensions,
      spacing,
      numVoxels,
      imagePixelModule,
      voiLUTFunction,
      modality,
      scalingFactor,
      calibration,
    } = props;

    if (modality === 'PT' && scalingFactor) {
      this._addScalingToViewport(scalingFactor);
    }

    this.modality = modality;
    const voiLUTFunctionEnum = this._getValidVOILUTFunction(voiLUTFunction);
    this.VOILUTFunction = voiLUTFunctionEnum;

    this.calibration = calibration;
    let imagePlaneModule = this._getImagePlaneModule(imageId);

    if (!this.useCPURendering) {
      imagePlaneModule = this.calibrateIfNecessary(imageId, imagePlaneModule);
    }

    return {
      bitsAllocated: imagePixelModule.bitsAllocated,
      numberOfComponents,
      origin,
      direction,
      dimensions,
      spacing,
      numVoxels,
      imagePlaneModule,
      imagePixelModule,
    };
  }

  /**
   * Matches images for overlay by comparing their orientation, position, and dimensions.
   * @param currentImageId - The ID of the current image.
   * @param targetOverlayImageId - The ID of the target overlay image.
   * @returns The ID of the matched image, or undefined if no match is found.
   */
  private matchImagesForOverlay(
    currentImageId: string,
    targetOverlayImageId: string
  ): string | undefined {
    const matchImagesForOverlay = (targetImageId: string) => {
      // Retrieve image plane metadata for both overlay and current images
      const overlayImagePlaneModule = metaData.get(
        MetadataModules.IMAGE_PLANE,
        targetOverlayImageId
      );
      const currentImagePlaneModule = metaData.get(
        MetadataModules.IMAGE_PLANE,
        targetImageId
      );

      const overlayOrientation =
        overlayImagePlaneModule.imageOrientationPatient;
      const currentOrientation =
        currentImagePlaneModule.imageOrientationPatient;

      if (overlayOrientation && currentOrientation) {
        // Compare image orientations
        const closeEnough = isEqual(
          overlayImagePlaneModule.imageOrientationPatient,
          currentImagePlaneModule.imageOrientationPatient
        );

        if (closeEnough) {
          // Compare image positions
          const referencePosition =
            overlayImagePlaneModule.imagePositionPatient;
          const currentPosition = currentImagePlaneModule.imagePositionPatient;

          if (referencePosition && currentPosition) {
            const closeEnough = isEqual(referencePosition, currentPosition);

            if (closeEnough) {
              // Compare image dimensions
              const referenceRows = overlayImagePlaneModule.rows;
              const referenceColumns = overlayImagePlaneModule.columns;
              const currentRows = currentImagePlaneModule.rows;
              const currentColumns = currentImagePlaneModule.columns;

              if (
                referenceRows === currentRows &&
                referenceColumns === currentColumns
              ) {
                return targetImageId;
              }
            }
          }
        }
      } else {
        // If orientation information is not available, compare dimensions only
        const referenceRows = overlayImagePlaneModule.rows;
        const referenceColumns = overlayImagePlaneModule.columns;
        const currentRows = currentImagePlaneModule.rows;
        const currentColumns = currentImagePlaneModule.columns;

        if (
          referenceRows === currentRows &&
          referenceColumns === currentColumns
        ) {
          return targetImageId;
        }
      }
    };

    return matchImagesForOverlay(currentImageId);
  }

  /**
   * Gets the view reference data for a given image slice.  This uses the
   * image plane module to read a default focal point/normal, and also returns
   * the referenced image id and the frame of reference uid.
   */
  public getImagePlaneReferenceData(
    sliceIndex = this.getCurrentImageIdIndex()
  ): ViewReference {
    const imageId = this.imageIds[sliceIndex];
    if (!imageId) {
      return;
    }
    const imagePlaneModule = metaData.get(MetadataModules.IMAGE_PLANE, imageId);
    if (!imagePlaneModule) {
      return;
    }
    const { imagePositionPatient, frameOfReferenceUID: FrameOfReferenceUID } =
      imagePlaneModule;
    let { rowCosines, columnCosines } = imagePlaneModule;
    // Values are null, not undefined, so need to assign instead of defaulting
    rowCosines ||= [1, 0, 0];
    columnCosines ||= [0, 1, 0];
    const viewPlaneNormal = vec3.cross(
      [0, 0, 0],
      columnCosines,
      rowCosines
    ) as Point3;
    return {
      FrameOfReferenceUID,
      viewPlaneNormal,
      cameraFocalPoint: imagePositionPatient as Point3,
      referencedImageId: imageId,
      sliceIndex,
    };
  }

  /**
   * Converts the image direction to camera viewUp and viewplaneNormal
   *
   * @param imageDataDirection - vtkImageData direction
   * @returns viewplane normal and viewUp of the camera
   */
  private _getCameraOrientation(imageDataDirection: Mat3): {
    viewPlaneNormal: Point3;
    viewUp: Point3;
  } {
    const viewPlaneNormal = imageDataDirection.slice(6, 9).map((x) => -x);

    const viewUp = imageDataDirection.slice(3, 6).map((x) => -x);
    return {
      viewPlaneNormal: [
        viewPlaneNormal[0],
        viewPlaneNormal[1],
        viewPlaneNormal[2],
      ],
      viewUp: [viewUp[0], viewUp[1], viewUp[2]],
    };
  }

  createVTKImageData({
    origin,
    direction,
    dimensions,
    spacing,
    numberOfComponents,
    pixelArray,
  }) {
    const values = new pixelArray.constructor(pixelArray.length);

    // Todo: I guess nothing should be done for use16bit?
    const scalarArray = vtkDataArray.newInstance({
      name: 'Pixels',
      numberOfComponents: numberOfComponents,
      values: values,
    });

    const imageData = vtkImageData.newInstance();

    imageData.setDimensions(dimensions);
    imageData.setSpacing(spacing);
    imageData.setDirection(direction);
    imageData.setOrigin(origin);
    imageData.getPointData().setScalars(scalarArray);

    return imageData;
  }
  /**
   * Creates vtkImagedata based on the image object, it creates
   * empty scalar data for the image based on the metadata
   * tags (e.g., bitsAllocated)
   *
   * @param image - cornerstone Image object
   */
  private _createVTKImageData({
    origin,
    direction,
    dimensions,
    spacing,
    numberOfComponents,
    pixelArray,
  }): void {
    try {
      this._imageData = this.createVTKImageData({
        origin,
        direction,
        dimensions,
        spacing,
        numberOfComponents,
        pixelArray,
      });
    } catch (e) {
      log.error(e);
    }
  }

  /**
   * Sets the imageIds to be visualized inside the stack viewport. It accepts
   * list of imageIds, the index of the first imageId to be viewed. It is a
   * asynchronous function that returns a promise resolving to imageId being
   * displayed in the stack viewport.
   *
   *
   * @param imageIds - list of strings, that represents list of image Ids
   * @param currentImageIdIndex - number representing the index of the initial image to be displayed
   */
  public async setStack(
    imageIds: string[],
    currentImageIdIndex = 0
  ): Promise<string> {
    this._throwIfDestroyed();

    this.imageIds = imageIds;

    if (currentImageIdIndex > imageIds.length) {
      throw new Error(
        'Current image index is greater than the number of images in the stack'
      );
    }

    this.imageKeyToIndexMap.clear();
    imageIds.forEach((imageId, index) => {
      this.imageKeyToIndexMap.set(imageId, index);
      this.imageKeyToIndexMap.set(imageIdToURI(imageId), index);
    });
    this.currentImageIdIndex = currentImageIdIndex;
    this.targetImageIdIndex = currentImageIdIndex;
    const imageRetrieveConfiguration = metaData.get(
      imageRetrieveMetadataProvider.IMAGE_RETRIEVE_CONFIGURATION,
      imageIds[currentImageIdIndex],
      'stack'
    );

    this.imagesLoader = imageRetrieveConfiguration
      ? (imageRetrieveConfiguration.create || createProgressive)(
          imageRetrieveConfiguration
        )
      : this;

    // reset the stack
    this.stackInvalidated = true;
    this.flipVertical = false;
    this.flipHorizontal = false;
    this.voiRange = null;
    this.interpolationType = InterpolationType.LINEAR;
    this.invert = false;
    this.viewportStatus = ViewportStatus.LOADING;

    this.fillWithBackgroundColor();

    if (this.useCPURendering) {
      this._cpuFallbackEnabledElement.renderingTools = {};
      delete this._cpuFallbackEnabledElement.viewport.colormap;
    }

    const imageId = await this._setImageIdIndex(currentImageIdIndex);

    const eventDetail: StackViewportNewStackEventDetail = {
      imageIds,
      viewportId: this.id,
      element: this.element,
      currentImageIdIndex: currentImageIdIndex,
    };

    triggerEvent(this.element, Events.VIEWPORT_NEW_IMAGE_SET, eventDetail);

    return imageId;
  }

  /**
   * Throws an error if you are using a destroyed instance of the stack viewport
   */
  private _throwIfDestroyed() {
    if (this.isDisabled) {
      throw new Error(
        'The stack viewport has been destroyed and is no longer usable. Renderings will not be performed. If you ' +
          'are using the same viewportId and have re-enabled the viewport, you need to grab the new viewport instance ' +
          'using renderingEngine.getViewport(viewportId), instead of using your lexical scoped reference to the viewport instance.'
      );
    }
  }

  /**
   * It checks if the new image object matches the dimensions, spacing,
   * and direction of the previously displayed image in the viewport or not.
   * It returns a boolean
   *
   * @param image - Cornerstone Image object
   * @param imageData - vtkImageData
   * @returns boolean
   */
  private _checkVTKImageDataMatchesCornerstoneImage(
    image: IImage,
    imageData: vtkImageDataType
  ): boolean {
    if (!imageData) {
      return false;
    }
    const [xSpacing, ySpacing] = imageData.getSpacing();
    const [xVoxels, yVoxels] = imageData.getDimensions();
    const imagePlaneModule = this._getImagePlaneModule(image.imageId);
    const direction = imageData.getDirection();
    const rowCosines = direction.slice(0, 3);
    const columnCosines = direction.slice(3, 6);
    const dataType = imageData.getPointData().getScalars().getDataType();

    // using epsilon comparison for float numbers comparison.
    const isSameXSpacing = isEqual(xSpacing, image.columnPixelSpacing);
    const isSameYSpacing = isEqual(ySpacing, image.rowPixelSpacing);

    // using spacing, size, and direction only for now
    const isXSpacingValid =
      isSameXSpacing || (image.columnPixelSpacing === null && xSpacing === 1.0);
    const isYSpacingValid =
      isSameYSpacing || (image.rowPixelSpacing === null && ySpacing === 1.0);
    const isXVoxelsMatching = xVoxels === image.columns;
    const isYVoxelsMatching = yVoxels === image.rows;
    const isRowCosinesMatching = isEqual(
      imagePlaneModule.rowCosines,
      rowCosines as Point3
    );
    const isColumnCosinesMatching = isEqual(
      imagePlaneModule.columnCosines,
      columnCosines as Point3
    );
    const isDataTypeMatching =
      dataType === image.voxelManager.getScalarData().constructor.name;

    const result =
      isXSpacingValid &&
      isYSpacingValid &&
      isXVoxelsMatching &&
      isYVoxelsMatching &&
      isRowCosinesMatching &&
      isColumnCosinesMatching &&
      isDataTypeMatching;

    return result;
  }

  /**
   * It Updates the vtkImageData of the viewport with the new pixel data
   * from the provided image object.
   *
   * @param image - Cornerstone Image object
   */
  private _updateVTKImageDataFromCornerstoneImage(image: IImage): void {
    const imagePlaneModule = this._getImagePlaneModule(image.imageId);
    let origin = imagePlaneModule.imagePositionPatient;

    if (origin == null) {
      origin = [0, 0, 0];
    }

    this._imageData.setOrigin(origin);

    // change actor referencedId to image.imageId
    const actor = this.getActor(this.id);
    if (actor) {
      actor.referencedId = image.imageId;
    }

    // Update the pixel data in the vtkImageData object with the pixelData
    // from the loaded Cornerstone image
    updateVTKImageDataWithCornerstoneImage(this._imageData, image);
  }

  /**
   * It uses imageLoadPoolManager to add request for the imageId. It loadsAndCache
   * the image and triggers the STACK_NEW_IMAGE when the request successfully retrieves
   * the image. Next, the volume actor gets updated with the new new retrieved image.
   *
   * @param imageId - string representing the imageId
   * @param imageIdIndex - index of the imageId in the imageId list
   */
  private _loadAndDisplayImage(
    imageId: string,
    imageIdIndex: number
  ): Promise<string> {
    return this.useCPURendering
      ? this._loadAndDisplayImageCPU(imageId, imageIdIndex)
      : this._loadAndDisplayImageGPU(imageId, imageIdIndex);
  }

  private _loadAndDisplayImageCPU(
    imageId: string,
    imageIdIndex: number
  ): Promise<string> {
    return new Promise((resolve, reject) => {
      // 1. Load the image using the Image Loader
      function successCallback(
        image: IImage,
        imageIdIndex: number,
        imageId: string
      ) {
        // Perform this check after the image has finished loading
        // in case the user has already scrolled away to another image.
        // In that case, do not render this image.
        if (this.currentImageIdIndex !== imageIdIndex) {
          return;
        }

        const pixelData = image.voxelManager.getScalarData();

        // handle the case where the pixelData is a Float32Array
        // CPU path cannot handle it, it should be converted to Uint16Array
        // and via the Modality LUT we can display it properly
        const preScale = image.preScale;
        const scalingParams = preScale?.scalingParameters;

        const scaledWithNonIntegers =
          (preScale?.scaled && scalingParams?.rescaleIntercept % 1 !== 0) ||
          scalingParams?.rescaleSlope % 1 !== 0;

        if (pixelData instanceof Float32Array && scaledWithNonIntegers) {
          const floatMinMax = {
            min: image.minPixelValue,
            max: image.maxPixelValue,
          };
          const floatRange = Math.abs(floatMinMax.max - floatMinMax.min);
          const intRange = 65535;
          const slope = floatRange / intRange;
          const intercept = floatMinMax.min;
          const numPixels = pixelData.length;
          const intPixelData = new Uint16Array(numPixels);

          let min = 65535;

          let max = 0;

          for (let i = 0; i < numPixels; i++) {
            const rescaledPixel = Math.floor(
              (pixelData[i] - intercept) / slope
            );

            intPixelData[i] = rescaledPixel;
            min = Math.min(min, rescaledPixel);
            max = Math.max(max, rescaledPixel);
          }

          // reset the properties since basically the image has changed
          image.minPixelValue = min;
          image.maxPixelValue = max;
          image.slope = slope;
          image.intercept = intercept;
          // voxelManager, when present, overrides getPixelData()
          if (image.voxelManager) {
            image.voxelManager.getScalarData = () => intPixelData;
          } else {
            image.getPixelData = () => intPixelData;
          }

          image.preScale = {
            ...image.preScale,
            scaled: false,
          };
        }

        this._setCSImage(image);
        this.viewportStatus = ViewportStatus.PRE_RENDER;

        const eventDetail: EventTypes.StackNewImageEventDetail = {
          image,
          imageId,
          imageIdIndex,
          viewportId: this.id,
          renderingEngineId: this.renderingEngineId,
        };

        triggerEvent(this.element, Events.STACK_NEW_IMAGE, eventDetail);

        this._updateToDisplayImageCPU(image);

        // Todo: trigger an event to allow applications to hook into END of loading state
        // Currently we use loadHandlerManagers for this

        // Trigger the image to be drawn on the next animation frame
        this.render();

        // Update the viewport's currentImageIdIndex to reflect the newly
        // rendered image
        this.currentImageIdIndex = imageIdIndex;
        resolve(imageId);
      }

      function errorCallback(
        error: Error,
        imageIdIndex: number,
        imageId: string
      ) {
        const eventDetail = {
          error,
          imageIdIndex,
          imageId,
        };

        if (!this.suppressEvents) {
          triggerEvent(eventTarget, Events.IMAGE_LOAD_ERROR, eventDetail);
        }

        reject(error);
      }

      function sendRequest(imageId, imageIdIndex, options) {
        return loadAndCacheImage(imageId, options).then(
          (image) => {
            successCallback.call(this, image, imageIdIndex, imageId);
          },
          (error) => {
            errorCallback.call(this, error, imageIdIndex, imageId);
          }
        );
      }

      const priority = -5;
      const requestType = RequestType.Interaction;
      const additionalDetails = { imageId, imageIdIndex };
      const options = {
        useRGBA: true,
        requestType,
      };

      const eventDetail: EventTypes.PreStackNewImageEventDetail = {
        imageId,
        imageIdIndex,
        viewportId: this.id,
        renderingEngineId: this.renderingEngineId,
      };
      triggerEvent(this.element, Events.PRE_STACK_NEW_IMAGE, eventDetail);

      imageLoadPoolManager.addRequest(
        sendRequest.bind(this, imageId, imageIdIndex, options),
        requestType,
        additionalDetails,
        priority
      );
    });
  }

  public successCallback(imageId, image) {
    const imageIdIndex = this.imageIds.indexOf(imageId);
    // Todo: trigger an event to allow applications to hook into END of loading state
    // Currently we use loadHandlerManagers for this
    // Perform this check after the image has finished loading
    // in case the user has already scrolled away to another image.
    // In that case, do not render this image.
    if (this.currentImageIdIndex !== imageIdIndex) {
      return;
    }

    // If Photometric Interpretation is not the same for the next image we are trying to load
    // invalidate the stack to recreate the VTK imageData.  Get the PMI from
    // the base csImage if imageFrame isn't defined, which happens when the images
    // come from the volume
    // eslint-disable-next-line @typescript-eslint/no-explicit-any
    const csImgFrame = (this.csImage as any)?.imageFrame;
    const imgFrame = image?.imageFrame;
    const photometricInterpretation =
      csImgFrame?.photometricInterpretation ||
      this.csImage?.photometricInterpretation;
    const newPhotometricInterpretation =
      imgFrame?.photometricInterpretation || image?.photometricInterpretation;

    if (photometricInterpretation !== newPhotometricInterpretation) {
      this.stackInvalidated = true;
    }

    this._setCSImage(image);

    const eventDetail: EventTypes.StackNewImageEventDetail = {
      image,
      imageId,
      imageIdIndex,
      viewportId: this.id,
      renderingEngineId: this.renderingEngineId,
    };

    this._updateActorToDisplayImageId(image);
    triggerEvent(this.element, Events.STACK_NEW_IMAGE, eventDetail);

    // Trigger the image to be drawn on the next animation frame
    this.render();

    // Update the viewport's currentImageIdIndex to reflect the newly
    // rendered image
    this.currentImageIdIndex = imageIdIndex;
  }

  public errorCallback(imageId, permanent, error) {
    if (!permanent) {
      return;
    }
    const imageIdIndex = this.imageIds.indexOf(imageId);
    const eventDetail = {
      error,
      imageIdIndex,
      imageId,
    };

    triggerEvent(eventTarget, Events.IMAGE_LOAD_ERROR, eventDetail);
  }

  public getLoaderImageOptions(imageId: string) {
    const imageIdIndex = this.imageIds.indexOf(imageId);
    const { transferSyntaxUID } = metaData.get('transferSyntax', imageId) || {};

    const options = {
      useRGBA: false,
      transferSyntaxUID,
      priority: 5,
      requestType: RequestType.Interaction,
      additionalDetails: { imageId, imageIdIndex },
    };
    return options;
  }

  public async loadImages(
    imageIds: string[],
    listener: ImageLoadListener
  ): Promise<unknown> {
    const resultList = await Promise.allSettled(
      imageIds.map((imageId) => {
        const options = this.getLoaderImageOptions(
          imageId
        ) as ImageLoaderOptions;

        return loadAndCacheImage(imageId, options).then(
          (image) => {
            listener.successCallback(imageId, image);
            return imageId;
          },
          (error) => {
            listener.errorCallback(imageId, true, error);
            return imageId;
          }
        );
      })
    );
    const errorList = resultList.filter((item) => item.status === 'rejected');
    if (errorList && errorList.length) {
      const event = new CustomEvent(Events.IMAGE_LOAD_ERROR, {
        detail: errorList,
        cancelable: true,
      });
      eventTarget.dispatchEvent(event);
    }
    return resultList;
  }

  private _loadAndDisplayImageGPU(imageId: string, imageIdIndex: number) {
    if (!imageId) {
      console.warn('No image id set yet to load');
      return;
    }
    const eventDetail: EventTypes.PreStackNewImageEventDetail = {
      imageId,
      imageIdIndex,
      viewportId: this.id,
      renderingEngineId: this.renderingEngineId,
    };
    triggerEvent(this.element, Events.PRE_STACK_NEW_IMAGE, eventDetail);

    return this.imagesLoader.loadImages([imageId], this).then(() => {
      return imageId;
    });
  }

  /**
   * Renders the given Cornerstone image object in the viewport.
   * This method is intended to be used by utilities to render
   * an individual image, rather than by applications that want to display
   * a complete image stack. If you want to load and display a complete
   * image stack, use the setStack method instead of this one.
   *
   * The rendered image will appear in the viewport's element.
   * Use this method if you have other means of loading and the
   * cornerstone image object is already available.
   *
   * If you don't understand the difference between this method and
   * setStack, you probably want to use setStack.
   *
   * @param image - The Cornerstone image object to render.
   */
  public renderImageObject = (image) => {
    this._setCSImage(image);

    const renderFn = this.useCPURendering
      ? this._updateToDisplayImageCPU
      : this._updateActorToDisplayImageId;

    renderFn.call(this, image);
  };

  private _setCSImage = (image) => {
    image.isPreScaled = image.preScale?.scaled;
    this.csImage = image;
  };

  private _updateToDisplayImageCPU(image: IImage) {
    const metadata = this.getImageDataMetadata(image);

    const viewport = getDefaultViewport(
      this.canvas,
      image,
      this.modality,
      this._cpuFallbackEnabledElement.viewport.colormap
    );

    const { windowCenter, windowWidth, voiLUTFunction } = viewport.voi;
    this.voiRange = windowLevelUtil.toLowHighRange(
      windowWidth,
      windowCenter,
      voiLUTFunction
    );

    this._cpuFallbackEnabledElement.image = image;
    this._cpuFallbackEnabledElement.metadata = {
      ...metadata,
    };
    this.cpuImagePixelData = image.voxelManager.getScalarData();

    const viewportSettingToUse = Object.assign(
      {},
      viewport,
      this._cpuFallbackEnabledElement.viewport
    );

    // Important: this.stackInvalidated is different than cpuRenderingInvalidated. The
    // former is being used to maintain the previous state of the viewport
    // in the same stack, the latter is used to trigger drawImageSync
    this._cpuFallbackEnabledElement.viewport = this.stackInvalidated
      ? viewport
      : viewportSettingToUse;

    // used the previous state of the viewport, then stackInvalidated is set to false
    this.stackInvalidated = false;

    // new viewport is set to the current viewport, then cpuRenderingInvalidated is set to true
    this.cpuRenderingInvalidated = true;

    this._cpuFallbackEnabledElement.transform = calculateTransform(
      this._cpuFallbackEnabledElement
    );
  }

  public getSliceViewInfo(): {
    width: number;
    height: number;
    sliceIndex: number;
    slicePlane: number;
    sliceToIndexMatrix: mat4;
    indexToSliceMatrix: mat4;
  } {
    throw new Error('Method not implemented.');
  }

  /**
   * This method is used to add images to the stack viewport.
   * It takes an array of stack inputs, each containing an imageId and an actor UID.
   * For each stack input, it retrieves the image from the cache and creates a VTK image data object.
   * It then creates an actor mapper for the image data and adds it to the list of actors.
   * Finally, it sets the actors for the stack viewport.
   *
   * @param  stackInputs - An array of stack inputs, each containing an image ID and an actor UID.
   */
  public addImages(stackInputs: IStackInput[]) {
    const actors = [];
    stackInputs.forEach((stackInput) => {
      const { imageId, ...rest } = stackInput;
      const image = cache.getImage(imageId);

      const { origin, dimensions, direction, spacing, numberOfComponents } =
        this.getImageDataMetadata(image);

      const imagedata = this.createVTKImageData({
        origin,
        dimensions,
        direction,
        spacing,
        numberOfComponents,
        pixelArray: image.voxelManager.getScalarData(),
      });
      const imageActor = this.createActorMapper(imagedata);
      if (imageActor) {
        actors.push({
          uid: stackInput.actorUID ?? uuidv4(),
          actor: imageActor,
          referencedId: imageId,
          ...rest,
        });
        if (stackInput.callback) {
          stackInput.callback({ imageActor, imageId: stackInput.imageId });
        }
      }
    });
    this.addActors(actors);
  }

  /**
   * It updates the volume actor with the retrieved cornerstone image.
   * It first checks if the new image has the same dimensions, spacings, and
   * dimensions of the previous one: 1) If yes, it updates the pixel data 2) if not,
   * it creates a whole new volume actor for the image.
   * Note: Camera gets reset for both situations. Therefore, each image renders at
   * its exact 3D location in the space, and both image and camera moves while scrolling.
   *
   * @param image - Cornerstone image
   * @returns
   */
  private _updateActorToDisplayImageId(image) {
    // This function should do the following:
    // - Get the existing actor's vtkImageData that is being used to render the current image and check if we can reuse the vtkImageData that is in place (i.e. do the image dimensions and data type match?)
    // - If we can reuse it, replace the scalar data under the hood
    // - If we cannot reuse it, create a new actor, remove the old one, and reset the camera

    // 2. Check if we can reuse the existing vtkImageData object, if one is present.
    const sameImageData = this._checkVTKImageDataMatchesCornerstoneImage(
      image,
      this._imageData
    );

    // const activeCamera = this.getRenderer().getActiveCamera();
    const viewPresentation = this.getViewPresentation();

    // Cache camera props so we can trigger one camera changed event after
    // The full transition.
    // const previousCameraProps = this.getCamera();
    if (sameImageData && !this.stackInvalidated) {
      // 3a. If we can reuse it, replace the scalar data under the hood
      this._updateVTKImageDataFromCornerstoneImage(image);

      this.resetCameraNoEvent();
      this.setViewPresentation(viewPresentation);

      // set the flip and view up back to the previous value since the restore camera props
      // rely on the correct flip value
      // this.setCameraNoEvent({
      //   flipHorizontal: previousCameraProps.flipHorizontal,
      //   flipVertical: previousCameraProps.flipVertical,
      //   viewUp: previousCameraProps.viewUp,
      // });

      // This is necessary to initialize the clipping range and it is not related
      // to our custom slabThickness.
      // Todo: i'm not sure if this is needed
      // @ts-ignore: vtkjs incorrect typing
      // activeCamera.setFreezeFocalPoint(true);

      this._setPropertiesFromCache();
      this.stackActorReInitialized = false;

      return;
    }

    const {
      origin,
      direction,
      dimensions,
      spacing,
      numberOfComponents,
      imagePixelModule,
    } = this.getImageDataMetadata(image);

    // 3b. If we cannot reuse the vtkImageData object (either the first render
    // or the size has changed), create a new one

    const pixelArray = image.voxelManager.getScalarData();
    this._createVTKImageData({
      origin,
      direction,
      dimensions,
      spacing,
      numberOfComponents,
      pixelArray,
    });

    // Set the scalar data of the vtkImageData object from the Cornerstone
    // Image's pixel data
    this._updateVTKImageDataFromCornerstoneImage(image);

    // Create a VTK Image Slice actor to display the vtkImageData object
    const actor = this.createActorMapper(this._imageData);
    const oldActors = this.getActors();
    if (oldActors.length && oldActors[0].uid === this.id) {
      oldActors[0].actor = actor;
    } else {
      oldActors.unshift({ uid: this.id, actor, referencedId: image.imageId });
    }
    this.setActors(oldActors);

    // Adjusting the camera based on slice axis. this is required if stack
    // contains various image orientations (axial ct, sagittal xray)
    const { viewPlaneNormal, viewUp } = this._getCameraOrientation(direction);

    const previousCamera = this.getCamera();
    this.setCameraNoEvent({ viewUp, viewPlaneNormal });

    // Setting this makes the following comment about resetCameraNoEvent not modifying viewUp true.
    this.initialViewUp = viewUp;

    // Reset the camera to point to the new slice location, reset camera doesn't
    // modify the direction of projection and viewUp
    this.resetCameraNoEvent();

    // set the view presentation back to the original one to restore the pan and zoom
    this.setViewPresentation(viewPresentation);

    this.triggerCameraEvent(this.getCamera(), previousCamera);

    // This is necessary to initialize the clipping range and it is not related
    // to our custom slabThickness.
    // @ts-ignore: vtkjs incorrect typing
    //Todo: i'm not sure if this is needed
    // activeCamera.setFreezeFocalPoint(true);

    const monochrome1 =
      imagePixelModule.photometricInterpretation === 'MONOCHROME1';

    // invalidate the stack so that we can set the voi range
    this.stackInvalidated = true;

    const voiRange = this._getInitialVOIRange(image);
    this.setVOI(voiRange, {
      forceRecreateLUTFunction: !!monochrome1,
    });

    this.initialInvert = !!monochrome1;

    // should carry over the invert color from the previous image if has been applied
    this.setInvertColor(this.invert || this.initialInvert);

    // Saving position of camera on render, to cache the panning
    this.stackInvalidated = false;

    this.stackActorReInitialized = true;

    if (this._publishCalibratedEvent) {
      this.triggerCalibrationEvent();
    }
  }

  private _getInitialVOIRange(image: IImage) {
    if (this.voiRange && this.voiUpdatedWithSetProperties) {
      return this.voiRange;
    }
    const { windowCenter, windowWidth, voiLUTFunction } = image;

    let voiRange = this._getVOIRangeFromWindowLevel(
      windowWidth,
      windowCenter,
      voiLUTFunction
    );

    // Get the range for the PT since if it is prescaled
    // we set a default range of 0-5
    voiRange = this._getPTPreScaledRange() || voiRange;

    return voiRange;
  }

  private _getPTPreScaledRange() {
    if (!this._isCurrentImagePTPrescaled()) {
      return undefined;
    }

    return this._getDefaultPTPrescaledVOIRange();
  }

  private _isCurrentImagePTPrescaled() {
    if (this.modality !== 'PT' || !this.csImage.isPreScaled) {
      return false;
    }

    if (!this.csImage.preScale?.scalingParameters.suvbw) {
      return false;
    }

    return true;
  }

  private _getDefaultPTPrescaledVOIRange() {
    return { lower: 0, upper: 5 };
  }

  private _getVOIRangeFromWindowLevel(
    windowWidth: number | number[],
    windowCenter: number | number[],
    voiLUTFunction: VOILUTFunctionType = VOILUTFunctionType.LINEAR
  ): { lower: number; upper: number } | undefined {
    let center, width;

    if (typeof windowCenter === 'number' && typeof windowWidth === 'number') {
      center = windowCenter;
      width = windowWidth;
    } else if (Array.isArray(windowCenter) && Array.isArray(windowWidth)) {
      center = windowCenter[0];
      width = windowWidth[0];
    }

    // If center and width are defined, convert them to low-high range
    if (center !== undefined && width !== undefined) {
      return windowLevelUtil.toLowHighRange(width, center, voiLUTFunction);
    }
  }

  /**
   * Loads the image based on the provided imageIdIndex
   * @param imageIdIndex - number represents imageId index
   */
  private async _setImageIdIndex(imageIdIndex: number): Promise<string> {
    if (imageIdIndex >= this.imageIds.length) {
      throw new Error(
        `ImageIdIndex provided ${imageIdIndex} is invalid, the stack only has ${this.imageIds.length} elements`
      );
    }

    // Update the state of the viewport to the new imageIdIndex;
    this.currentImageIdIndex = imageIdIndex;
    this.hasPixelSpacing = true;
    this.viewportStatus = ViewportStatus.PRE_RENDER;

    // Todo: trigger an event to allow applications to hook into START of loading state
    // Currently we use loadHandlerManagers for this
    const imageId = await this._loadAndDisplayImage(
      this.imageIds[imageIdIndex],
      imageIdIndex
    );

    //Check if there is any existing specific options for images if not we don't
    //want to re-render the viewport to its default properties
    if (this.perImageIdDefaultProperties.size >= 1) {
      const defaultProperties = this.perImageIdDefaultProperties.get(imageId);
      if (defaultProperties !== undefined) {
        this.setProperties(defaultProperties);
      } else if (this.globalDefaultProperties !== undefined) {
        this.setProperties(this.globalDefaultProperties);
      }
    }

    return imageId;
  }

  private resetCameraCPU({
    resetPan = true,
    resetZoom = true,
  }: {
    resetPan?: boolean;
    resetZoom?: boolean;
  }) {
    const { image } = this._cpuFallbackEnabledElement;

    if (!image) {
      return;
    }

    resetCamera(this._cpuFallbackEnabledElement, resetPan, resetZoom);

    const { scale } = this._cpuFallbackEnabledElement.viewport;

    // canvas center is the focal point
    const { clientWidth, clientHeight } = this.element;
    const center: Point2 = [clientWidth / 2, clientHeight / 2];

    const centerWorld = this.canvasToWorldCPU(center);

    this.setCameraCPU({
      focalPoint: centerWorld,
      scale,
    });
  }

  private resetCameraGPU({ resetPan, resetZoom }): boolean {
    // Todo: we need to make the rotation a camera properties so that
    // we can reset it there, right now it is not possible to reset the rotation
    // without this

    // We do not know the ordering of various flips and rotations that have been applied,
    // so the rotation and flip must be reset together.
    this.setCamera({
      flipHorizontal: false,
      flipVertical: false,
      viewUp: this.initialViewUp,
    });

    // For stack Viewport we since we have only one slice
    // it should be enough to reset the camera to the center of the image
    const resetToCenter = true;
    return super.resetCamera({ resetPan, resetZoom, resetToCenter });
  }

  /**
   * It scrolls the stack of imageIds by the delta amount provided. If the debounce
   * flag is set, it will only scroll the stack if the delta is greater than the
   * debounceThreshold which is 40 milliseconds by default.
   * @param delta - number of indices to scroll, it can be positive or negative
   * @param debounce - whether to debounce the scroll event
   * @param loop - whether to loop the stack
   */
  public scroll(delta: number, debounce = true, loop = false): void {
    const imageIds = this.imageIds;

    if (isNaN(this.targetImageIdIndex)) {
      // Scrolling before things are ready to display or on empty viewport
      return;
    }
    const currentTargetImageIdIndex = this.targetImageIdIndex;
    const numberOfFrames = imageIds.length;

    let newTargetImageIdIndex = currentTargetImageIdIndex + delta;

    if (loop) {
      newTargetImageIdIndex =
        (newTargetImageIdIndex + numberOfFrames) % numberOfFrames;
    } else {
      newTargetImageIdIndex = Math.max(
        0,
        Math.min(numberOfFrames - 1, newTargetImageIdIndex)
      );
    }

    this.targetImageIdIndex = newTargetImageIdIndex;

    const targetImageId = imageIds[newTargetImageIdIndex];

    const imageAlreadyLoaded = cache.isLoaded(targetImageId);

    // If image is already cached we want to scroll right away; however, if it is
    // not cached, we can debounce the scroll event to avoid firing multiple scroll
    // events for the images that might happen to be passing by (as a result of infinite
    // scrolling).
    if (imageAlreadyLoaded || !debounce) {
      this.setImageIdIndex(newTargetImageIdIndex);
    } else {
      clearTimeout(this.debouncedTimeout);
      this.debouncedTimeout = window.setTimeout(() => {
        this.setImageIdIndex(newTargetImageIdIndex);
      }, 40);
    }

    const eventData: StackViewportScrollEventDetail = {
      newImageIdIndex: newTargetImageIdIndex,
      imageId: targetImageId,
      direction: delta,
    };

    if (newTargetImageIdIndex !== currentTargetImageIdIndex) {
      triggerEvent(this.element, Events.STACK_VIEWPORT_SCROLL, eventData);
    }
  }

  /**
   * Loads the image based on the provided imageIdIndex. It is an Async function which
   * returns a promise that resolves to the imageId.
   *
   * @param imageIdIndex - number represents imageId index in the list of
   * provided imageIds in setStack
   */
  public setImageIdIndex(imageIdIndex: number): Promise<string> {
    this._throwIfDestroyed();

    // If we are already on this imageId index, stop here
    if (this.currentImageIdIndex === imageIdIndex) {
      return Promise.resolve(this.getCurrentImageId());
    }

    // Otherwise, get the imageId and attempt to display it
    const imageIdPromise = this._setImageIdIndex(imageIdIndex);
    this.targetImageIdIndex = imageIdIndex;

    return imageIdPromise;
  }

  /**
   * Calibrates the image with new metadata that has been added for imageId. To calibrate
   * a viewport, you should add your calibration data manually to
   * calibratedPixelSpacingMetadataProvider and call viewport.calibrateSpacing
   * for it get applied.
   *
   * @param imageId - imageId to be calibrated
   */
  public calibrateSpacing(imageId: string): void {
    const imageIdIndex = this.getImageIds().indexOf(imageId);
    this.stackInvalidated = true;
    this._loadAndDisplayImage(imageId, imageIdIndex);
  }

  private triggerCameraEvent(camera: ICamera, previousCamera: ICamera) {
    // Finally emit event for the full camera change cause during load image.
    const eventDetail: EventTypes.CameraModifiedEventDetail = {
      previousCamera,
      camera,
      element: this.element,
      viewportId: this.id,
      renderingEngineId: this.renderingEngineId,
    };

    if (!this.suppressEvents) {
      // For crosshairs to adapt to new viewport size
      triggerEvent(this.element, Events.CAMERA_MODIFIED, eventDetail);
    }
  }

  private triggerCalibrationEvent() {
    // Update the indexToWorld and WorldToIndex for viewport
    const { imageData } = this.getImageData();
    // Finally emit event for the full camera change cause during load image.
    const eventDetail: EventTypes.ImageSpacingCalibratedEventDetail = {
      element: this.element,
      viewportId: this.id,
      renderingEngineId: this.renderingEngineId,
      imageId: this.getCurrentImageId(),
      // Todo: why do we need to pass imageData? isn't' indexToWorld and worldToIndex enough?
      imageData: imageData as vtkImageData,
      worldToIndex: imageData.getWorldToIndex() as mat4,
      ...this._calibrationEvent,
    };

    if (!this.suppressEvents) {
      // Let the tools know the image spacing has been calibrated
      triggerEvent(this.element, Events.IMAGE_SPACING_CALIBRATED, eventDetail);
    }

    this._publishCalibratedEvent = false;
  }

  public jumpToWorld(worldPos: Point3): boolean {
    const imageIds = this.getImageIds();
    const imageData = this.getImageData();
    const { direction, spacing } = imageData;

    const imageId = getClosestImageId(
      { direction, spacing, imageIds },
      worldPos,
      this.getCamera().viewPlaneNormal,
      { ignoreSpacing: true }
    );

    const index = imageIds.indexOf(imageId);

    if (index === -1) {
      return false;
    }

    this.setImageIdIndex(index);
    this.render();

    return true;
  }

  private canvasToWorldCPU = (
    canvasPos: Point2,
    worldPos: Point3 = [0, 0, 0]
  ): Point3 => {
    if (!this._cpuFallbackEnabledElement.image) {
      return;
    }
    // compute the pixel coordinate in the image
    const [px, py] = canvasToPixel(this._cpuFallbackEnabledElement, canvasPos);

    // convert pixel coordinate to world coordinate
    const { origin, spacing, direction } = this.getImageData();

    // Calculate size of spacing vector in normal direction
    const iVector = direction.slice(0, 3) as Point3;
    const jVector = direction.slice(3, 6) as Point3;

    // Calculate the world coordinate of the pixel
    vec3.scaleAndAdd(worldPos, origin, iVector, px * spacing[0]);
    vec3.scaleAndAdd(worldPos, worldPos, jVector, py * spacing[1]);

    return worldPos;
  };

  private worldToCanvasCPU = (worldPos: Point3): Point2 => {
    // world to pixel
    const { spacing, direction, origin } = this.getImageData();

    const iVector = direction.slice(0, 3) as Point3;
    const jVector = direction.slice(3, 6) as Point3;

    const diff = vec3.subtract(vec3.create(), worldPos, origin);

    const indexPoint: Point2 = [
      vec3.dot(diff, iVector) / spacing[0],
      vec3.dot(diff, jVector) / spacing[1],
    ];

    // pixel to canvas
    const canvasPoint = pixelToCanvas(
      this._cpuFallbackEnabledElement,
      indexPoint
    );
    return canvasPoint;
  };

  private canvasToWorldGPUContextPool = (canvasPos: Point2): Point3 => {
    const renderer = this.getRenderer();

    // Temporary setting the clipping range to the distance and distance + 0.1
    // in order to calculate the transformations correctly.
    // This is similar to the vtkSlabCamera isPerformingCoordinateTransformations
    // You can read more about it here there.
    const vtkCamera = this.getVtkActiveCamera();
    const crange = vtkCamera.getClippingRange();
    const distance = vtkCamera.getDistance();

    vtkCamera.setClippingRange(distance, distance + 0.1);

    const devicePixelRatio = window.devicePixelRatio || 1;
    const { width, height } = this.canvas;
    const aspectRatio = width / height;

    // Convert canvas coordinates to normalized display coordinates
    const canvasPosWithDPR = [
      canvasPos[0] * devicePixelRatio,
      canvasPos[1] * devicePixelRatio,
    ];

    // Get the actual renderer viewport bounds to account for context pool sizing
    const viewport = renderer.getViewport() as unknown as number[];
    const [xStart, yStart, xEnd, yEnd] = viewport;

    // Scale normalized coordinates to account for the actual renderer viewport
    // The renderer viewport might be smaller than 1.0 when using context pool
    const viewportWidth = xEnd - xStart;
    const viewportHeight = yEnd - yStart;

    // Normalize to the actual viewport range, not the full canvas
    const normalizedDisplay = [
      xStart + (canvasPosWithDPR[0] / width) * viewportWidth,
      yStart + (1 - canvasPosWithDPR[1] / height) * viewportHeight, // Flip Y axis
      0,
    ];

    // Transform from normalized display to world coordinates
    const projCoords = renderer.normalizedDisplayToProjection(
      normalizedDisplay[0],
      normalizedDisplay[1],
      normalizedDisplay[2]
    );
    const viewCoords = renderer.projectionToView(
      projCoords[0],
      projCoords[1],
      projCoords[2],
      aspectRatio
    );
    const worldCoord = renderer.viewToWorld(
      viewCoords[0],
      viewCoords[1],
      viewCoords[2]
    );

    // set clipping range back to original to be able
    vtkCamera.setClippingRange(crange[0], crange[1]);

    return [worldCoord[0], worldCoord[1], worldCoord[2]];
  };

  private canvasToWorldGPUTiled = (canvasPos: Point2): Point3 => {
    const renderer = this.getRenderer();

    // Temporary setting the clipping range to the distance and distance + 0.1
    // in order to calculate the transformations correctly.
    // This is similar to the vtkSlabCamera isPerformingCoordinateTransformations
    // You can read more about it here there.
    const vtkCamera = this.getVtkActiveCamera();
    const crange = vtkCamera.getClippingRange();
    const distance = vtkCamera.getDistance();

    vtkCamera.setClippingRange(distance, distance + 0.1);

    const offscreenMultiRenderWindow =
      this.getRenderingEngine().offscreenMultiRenderWindow;
    const openGLRenderWindow =
      offscreenMultiRenderWindow.getOpenGLRenderWindow();
    const size = openGLRenderWindow.getSize();

    const devicePixelRatio = window.devicePixelRatio || 1;

    const canvasPosWithDPR = [
      canvasPos[0] * devicePixelRatio,
      canvasPos[1] * devicePixelRatio,
    ];
    const displayCoord = [
      canvasPosWithDPR[0] + this.sx,
      canvasPosWithDPR[1] + this.sy,
    ];

    // The y axis display coordinates are inverted with respect to canvas coords
    displayCoord[1] = size[1] - displayCoord[1];

    const worldCoord = openGLRenderWindow.displayToWorld(
      displayCoord[0],
      displayCoord[1],
      0,
      renderer
    );

    // set clipping range back to original to be able
    vtkCamera.setClippingRange(crange[0], crange[1]);

    return [worldCoord[0], worldCoord[1], worldCoord[2]];
  };

  private worldToCanvasGPUContextPool = (worldPos: Point3): Point2 => {
    const renderer = this.getRenderer();

    // Temporary setting the clipping range to the distance and distance + 0.1
    // in order to calculate the transformations correctly.
    // This is similar to the vtkSlabCamera isPerformingCoordinateTransformations
    // You can read more about it here there.
    const vtkCamera = this.getVtkActiveCamera();
    const crange = vtkCamera.getClippingRange();
    const distance = vtkCamera.getDistance();

    vtkCamera.setClippingRange(distance, distance + 0.1);

    const devicePixelRatio = window.devicePixelRatio || 1;

    const { width, height } = this.canvas;

    const aspectRatio = width / height;

    const viewCoords = renderer.worldToView(
      worldPos[0],
      worldPos[1],
      worldPos[2]
    );

    const projCoords = renderer.viewToProjection(
      viewCoords[0],
      viewCoords[1],
      viewCoords[2],
      aspectRatio
    );

    const normalizedDisplay = renderer.projectionToNormalizedDisplay(
      projCoords[0],
      projCoords[1],
      projCoords[2]
    );

    // Get the actual renderer viewport bounds to account for context pool sizing
    const viewport = renderer.getViewport() as unknown as number[];
    const [xStart, yStart, xEnd, yEnd] = viewport;
    const viewportWidth = xEnd - xStart;
    const viewportHeight = yEnd - yStart;

    // Unscale from the actual renderer viewport to canvas coordinates
    const canvasX = ((normalizedDisplay[0] - xStart) / viewportWidth) * width;
    const canvasY =
      (1 - (normalizedDisplay[1] - yStart) / viewportHeight) * height;

    // set clipping range back to original to be able
    vtkCamera.setClippingRange(crange[0], crange[1]);

    const canvasCoordWithDPR = [
      canvasX / devicePixelRatio,
      canvasY / devicePixelRatio,
    ] as Point2;

    return canvasCoordWithDPR;
  };

  private worldToCanvasGPUTiled = (worldPos: Point3): Point2 => {
    const renderer = this.getRenderer();

    // Temporary setting the clipping range to the distance and distance + 0.1
    // in order to calculate the transformations correctly.
    // This is similar to the vtkSlabCamera isPerformingCoordinateTransformations
    // You can read more about it here there.
    const vtkCamera = this.getVtkActiveCamera();
    const crange = vtkCamera.getClippingRange();
    const distance = vtkCamera.getDistance();

    vtkCamera.setClippingRange(distance, distance + 0.1);

    const offscreenMultiRenderWindow =
      this.getRenderingEngine().offscreenMultiRenderWindow;
    const openGLRenderWindow =
      offscreenMultiRenderWindow.getOpenGLRenderWindow();
    const size = openGLRenderWindow.getSize();
    const displayCoord = openGLRenderWindow.worldToDisplay(
      ...worldPos,
      renderer
    );

    // The y axis display coordinates are inverted with respect to canvas coords
    displayCoord[1] = size[1] - displayCoord[1];

    const canvasCoord = [
      displayCoord[0] - this.sx,
      displayCoord[1] - this.sy,
    ] as Point2;

    // set clipping range back to original to be able
    vtkCamera.setClippingRange(crange[0], crange[1]);

    const devicePixelRatio = window.devicePixelRatio || 1;
    const canvasCoordWithDPR = [
      canvasCoord[0] / devicePixelRatio,
      canvasCoord[1] / devicePixelRatio,
    ] as Point2;

    return canvasCoordWithDPR;
  };

  /**
   * Get the renderer for this viewport - handles ContextPoolRenderingEngine
   */
  public getRendererContextPool(): vtkRenderer {
    const renderingEngine = this.getRenderingEngine();
    return renderingEngine.getRenderer(this.id);
  }

  /**
   * Returns the `vtkRenderer` responsible for rendering the `Viewport`.
   *
   * @returns The `vtkRenderer` for the `Viewport`.
   */
  public getRendererTiled(): vtkRenderer {
    const renderingEngine = this.getRenderingEngine();

    if (!renderingEngine || renderingEngine.hasBeenDestroyed) {
      throw new Error('Rendering engine has been destroyed');
    }

    return renderingEngine.offscreenMultiRenderWindow?.getRenderer(this.id);
  }

  private _getVOIRangeForCurrentImage() {
    const { windowCenter, windowWidth, voiLUTFunction } = this.csImage;

    return this._getVOIRangeFromWindowLevel(
      windowWidth,
      windowCenter,
      voiLUTFunction
    );
  }

  private _getValidVOILUTFunction(
    voiLUTFunction: VOILUTFunctionType | unknown
  ): VOILUTFunctionType {
    if (
      !Object.values(VOILUTFunctionType).includes(
        voiLUTFunction as VOILUTFunctionType
      )
    ) {
      return VOILUTFunctionType.LINEAR;
    }
    return voiLUTFunction as VOILUTFunctionType;
  }

  /**
   * Returns the index of the imageId being renderer
   *
   * @returns currently shown imageId index
   */
  public getCurrentImageIdIndex = (): number => {
    return this.currentImageIdIndex;
  };

  /**
   * returns the slice index of the view
   * @returns slice index
   */
  public getSliceIndex = (): number => {
    return this.currentImageIdIndex;
  };

  /**
   * Returns information about the current slice view.
   * @returns An object containing the slice index and slice axis.
   * @throws Error if the view is oblique.
   */
  public getSliceInfo(): {
    sliceIndex: number;
    slicePlane: number;
    width: number;
    height: number;
  } {
    const sliceIndex = this.getSliceIndex();
    const { dimensions } = this.getImageData();
    return {
      width: dimensions[0],
      height: dimensions[1],
      sliceIndex,
      slicePlane: 2,
    };
  }

  /**
   * Determines if a given ViewReference is viewable in this StackViewport.
   *
   * @param viewRef - The ViewReference to check.
   * @param options - Additional options for compatibility checking.
   * @returns True if the ViewReference is viewable, false otherwise.
   */
  public isReferenceViewable(
    viewRef: ViewReference,
    options: ReferenceCompatibleOptions = {}
  ): boolean {
    const testIndex = this.getCurrentImageIdIndex();
    const currentImageId = this.imageIds[testIndex];
    if (!currentImageId || !viewRef) {
      return false;
    }
    const { referencedImageId, multiSliceReference } = viewRef;

    // Optimize the return for the exact match cases
    if (referencedImageId) {
      if (referencedImageId === currentImageId) {
        return true;
      }
      viewRef.referencedImageURI ||= imageIdToURI(referencedImageId);
      const { referencedImageURI } = viewRef;
      const foundSliceIndex = this.imageKeyToIndexMap.get(referencedImageURI);
      if (options.asOverlay) {
        const matchedImageId = this.matchImagesForOverlay(
          currentImageId,
          referencedImageId
        );
        if (matchedImageId) {
          return true;
        }
      }
      if (foundSliceIndex === undefined) {
        return false;
      }
      if (options.withNavigation) {
        return true;
      }
      const rangeEndSliceIndex =
        multiSliceReference &&
        this.imageKeyToIndexMap.get(multiSliceReference.referencedImageId);
      return testIndex <= rangeEndSliceIndex && testIndex >= foundSliceIndex;
    }

    // Apply asVolume to withOrientation to indicate allowing changing orientation
    // only if this gets converted to a volume.
    if (
      !super.isReferenceViewable(viewRef, {
        ...options,
        withOrientation: options?.asVolume,
      })
    ) {
      return false;
    }

    if (viewRef.volumeId || viewRef.FrameOfReferenceUID) {
      return options.asVolume;
    }

    // if camera focal point is provided, we can use that as a point
    // Todo: handle the case where the nearby project is not desired
    const { cameraFocalPoint } = viewRef;

    if (options.asNearbyProjection && cameraFocalPoint) {
      const { spacing, direction, origin } = this.getImageData();

      const viewPlaneNormal = direction.slice(6, 9) as Point3;

      const sliceThickness = getSpacingInNormalDirection(
        { direction, spacing },
        viewPlaneNormal
      );

      // Project the cameraFocalPoint onto the image plane
      const diff = vec3.subtract(vec3.create(), cameraFocalPoint, origin);
      const distanceToPlane = vec3.dot(diff, viewPlaneNormal);

      // Define a threshold (e.g., half the slice thickness)
      const threshold = sliceThickness / 2;

      if (Math.abs(distanceToPlane) <= threshold) {
        return true;
      }
    }

    return false;
  }

  /**
   * Gets a standard target to show this image instance.
   * Returns undefined if the requested slice index is not available.
   *
   * If using sliceIndex for requesting a specific reference, the slice index MUST come
   * from the stack of image ids.  Using slice index from a volume or from a different
   * stack of images ids, EVEN if they contain the same set of images will result in
   * random images being chosen.
   */
  public getViewReference(
    viewRefSpecifier: ViewReferenceSpecifier = {}
  ): ViewReference {
    const { sliceIndex = this.getCurrentImageIdIndex() } = viewRefSpecifier;
    const reference = super.getViewReference(viewRefSpecifier);
    const referencedImageId = this.getCurrentImageId(sliceIndex);
    if (!referencedImageId) {
      return;
    }
    reference.referencedImageId = referencedImageId;
    if (this.getCurrentImageIdIndex() !== sliceIndex) {
      const referenceData = this.getImagePlaneReferenceData(
        sliceIndex as number
      );
      if (!referenceData) {
        return;
      }
      Object.assign(reference, referenceData);
    }
    return reference;
  }

  /**
   * Applies the view reference, which may navigate the slice index and apply
   * other camera modifications.
   * Assumes that the slice index is correct for this viewport
   */
  public setViewReference(viewRef: ViewReference): void {
    if (!viewRef?.referencedImageId) {
      if (viewRef?.sliceIndex !== undefined) {
        this.scroll(viewRef.sliceIndex - this.targetImageIdIndex);
      }
      return;
    }
    const { referencedImageId } = viewRef;
    viewRef.referencedImageURI ||= imageIdToURI(referencedImageId);
    const { referencedImageURI } = viewRef;
    const sliceIndex = this.imageKeyToIndexMap.get(referencedImageURI);
    if (sliceIndex === undefined) {
      log.error(`No image URI found for ${referencedImageURI}`);
      return;
    }

    this.scroll(sliceIndex - this.targetImageIdIndex);
  }

  /**
   * Returns the imageId string for the specified view, using the
   * `imageId:<imageId>` URN format.
   */
  public getViewReferenceId(specifier: ViewReferenceSpecifier = {}): string {
    const { sliceIndex = this.currentImageIdIndex } = specifier;
    return `imageId:${this.imageIds[sliceIndex]}`;
  }

  /**
   *
   * Returns the imageIdIndex that is targeted to be loaded, in case of debounced
   * loading (with scroll), the targetImageIdIndex is the latest imageId
   * index that is requested to be loaded but debounced.
   */
  public getTargetImageIdIndex = (): number => {
    return this.targetImageIdIndex;
  };

  public getSliceIndexForImage(reference: string | ViewReference) {
    if (!reference) {
      return;
    }
    if (typeof reference === 'string') {
      return this.imageKeyToIndexMap.get(reference);
    }
    if (reference.referencedImageId) {
      return this.imageKeyToIndexMap.get(reference.referencedImageId);
    }
    return;
  }

  /**
   * Returns the list of image Ids for the current viewport
   * @returns list of strings for image Ids
   */
  public getImageIds = (): string[] => {
    return this.imageIds;
  };

  /**
   * Returns the currently rendered imageId
   * @returns string for imageId
   */
  public getCurrentImageId = (
    index = this.getCurrentImageIdIndex()
  ): string => {
    return this.imageIds[index];
  };

  /**
   * Returns true if the viewport contains the given imageId
   * @param imageId - imageId
   * @returns boolean if imageId is in viewport
   */
  public hasImageId = (imageId: string): boolean => {
    return this.imageKeyToIndexMap.has(imageId);
  };

  /**
   * Returns true if the viewport contains the given imageURI (no data loader scheme)
   * @param imageURI - imageURI
   * @returns boolean if imageURI is in viewport
   */
  public hasImageURI = (imageURI: string): boolean => {
    return this.imageKeyToIndexMap.has(imageURI);
  };

  private getCPUFallbackError(method: string): Error {
    return new Error(
      `method ${method} cannot be used during CPU Fallback mode`
    );
  }

  private fillWithBackgroundColor() {
    const renderingEngine = this.getRenderingEngine();

    if (renderingEngine) {
      renderingEngine.fillCanvasWithBackgroundColor(
        this.canvas,
        this.options.background
      );
    }
  }

  public customRenderViewportToCanvas = () => {
    if (!this.useCPURendering) {
      throw new Error(
        'Custom cpu rendering pipeline should only be hit in CPU rendering mode'
      );
    }

    if (this._cpuFallbackEnabledElement.image) {
      drawImageSync(
        this._cpuFallbackEnabledElement,
        this.cpuRenderingInvalidated
      );
      // reset flags
      this.cpuRenderingInvalidated = false;
    } else {
      this.fillWithBackgroundColor();
    }

    return {
      canvas: this.canvas,
      element: this.element,
      viewportId: this.id,
      renderingEngineId: this.renderingEngineId,
      viewportStatus: this.viewportStatus,
    };
  };

  private unsetColormapCPU() {
    delete this._cpuFallbackEnabledElement.viewport.colormap;
    this._cpuFallbackEnabledElement.renderingTools = {};

    this.cpuRenderingInvalidated = true;

    this.fillWithBackgroundColor();

    this.render();
  }

  private setColormapCPU(colormapData: CPUFallbackColormapData) {
    this.colormap = colormapData;
    const colormap = colormapUtils.getColormap(colormapData.name);

    this._cpuFallbackEnabledElement.viewport.colormap = colormap;
    this._cpuFallbackEnabledElement.renderingTools = {};

    this.fillWithBackgroundColor();
    this.cpuRenderingInvalidated = true;

    this.render();

    const eventDetail = {
      viewportId: this.id,
      colormap: colormapData,
    };
    triggerEvent(this.element, Events.COLORMAP_MODIFIED, eventDetail);
  }

  private setColormapGPU(colormap: ColormapPublic) {
    const ActorEntry = this.getDefaultActor();
    const actor = ActorEntry.actor as ImageActor;
    const actorProp = actor.getProperty();
    const rgbTransferFunction = actorProp.getRGBTransferFunction();

    const colormapObj =
      colormapUtils.getColormap(colormap.name) ||
      vtkColorMaps.getPresetByName(colormap.name);

    if (!rgbTransferFunction) {
      const cfun = vtkColorTransferFunction.newInstance();
      cfun.applyColorMap(colormapObj);
      cfun.setMappingRange(this.voiRange.lower, this.voiRange.upper);
      actorProp.setRGBTransferFunction(0, cfun);
    } else {
      rgbTransferFunction.applyColorMap(colormapObj);
      rgbTransferFunction.setMappingRange(
        this.voiRange.lower,
        this.voiRange.upper
      );
      actorProp.setRGBTransferFunction(0, rgbTransferFunction);
    }

    this.colormap = colormap;
    this.render();

    const eventDetail = {
      viewportId: this.id,
      colormap,
    };

    triggerEvent(this.element, Events.COLORMAP_MODIFIED, eventDetail);
  }

  private unsetColormapGPU() {
    // TODO -> vtk has full colormaps which are piecewise and frankly better?
    // Do we really want a pre defined 256 color map just for the sake of harmonization?
    throw new Error('unsetColormapGPU not implemented.');
  }

  // create default values for imagePlaneModule if values are undefined
  private _getImagePlaneModule(imageId: string): ImagePlaneModule {
    const imagePlaneModule = getImagePlaneModule(imageId);

    this.hasPixelSpacing =
      this.calibration?.scale > 0 || imagePlaneModule.rowPixelSpacing > 0;

    this.calibration ||= imagePlaneModule.calibration;

    return imagePlaneModule;
  }

  public isInAcquisitionPlane(): boolean {
    return true;
  }

  private renderingPipelineFunctions = {
    getImageData: {
      cpu: this.getImageDataCPU,
      gpu: this.getImageDataGPU,
    },
    setColormap: {
      cpu: this.setColormapCPU,
      gpu: this.setColormapGPU,
    },
    getCamera: {
      cpu: this.getCameraCPU,
      gpu: super.getCamera,
    },
    setCamera: {
      cpu: this.setCameraCPU,
      gpu: super.setCamera,
    },
    getPan: {
      cpu: this.getPanCPU,
      gpu: super.getPan,
    },
    setPan: {
      cpu: this.setPanCPU,
      gpu: super.setPan,
    },
    getZoom: {
      cpu: this.getZoomCPU,
      gpu: super.getZoom,
    },
    setZoom: {
      cpu: this.setZoomCPU,
      gpu: super.setZoom,
    },
    setVOI: {
      cpu: this.setVOICPU,
      gpu: this.setVOIGPU,
    },
    getRotation: {
      cpu: this.getRotationCPU,
      gpu: this.getRotationGPU,
    },
    setInterpolationType: {
      cpu: this.setInterpolationTypeCPU,
      gpu: this.setInterpolationTypeGPU,
    },
    setInvertColor: {
      cpu: this.setInvertColorCPU,
      gpu: this.setInvertColorGPU,
    },
    resetCamera: {
      cpu: (
        options: { resetPan?: boolean; resetZoom?: boolean } = {}
      ): boolean => {
        const { resetPan = true, resetZoom = true } = options;
        this.resetCameraCPU({ resetPan, resetZoom });
        return true;
      },
      gpu: (
        options: { resetPan?: boolean; resetZoom?: boolean } = {}
      ): boolean => {
        const { resetPan = true, resetZoom = true } = options;
        this.resetCameraGPU({ resetPan, resetZoom });
        return true;
      },
    },
    canvasToWorld: {
      cpu: this.canvasToWorldCPU,
      gpu: {
        tiled: this.canvasToWorldGPUTiled,
        contextPool: this.canvasToWorldGPUContextPool,
      },
    },
    worldToCanvas: {
      cpu: this.worldToCanvasCPU,
      gpu: {
        tiled: this.worldToCanvasGPUTiled,
        contextPool: this.worldToCanvasGPUContextPool,
      },
    },
    getRenderer: {
      cpu: () => this.getCPUFallbackError('getRenderer'),
      gpu: {
        tiled: this.getRendererTiled,
        contextPool: this.getRendererContextPool,
      },
    },
    getDefaultActor: {
      cpu: () => this.getCPUFallbackError('getDefaultActor'),
      gpu: super.getDefaultActor,
    },
    getActors: {
      cpu: () => this.getCPUFallbackError('getActors'),
      gpu: super.getActors,
    },
    getActor: {
      cpu: () => this.getCPUFallbackError('getActor'),
      gpu: super.getActor,
    },
    setActors: {
      cpu: () => this.getCPUFallbackError('setActors'),
      gpu: super.setActors,
    },
    addActors: {
      cpu: () => this.getCPUFallbackError('addActors'),
      gpu: super.addActors,
    },
    addActor: {
      cpu: () => this.getCPUFallbackError('addActor'),
      gpu: super.addActor,
    },
    removeAllActors: {
      cpu: () => this.getCPUFallbackError('removeAllActors'),
      gpu: super.removeAllActors,
    },
    unsetColormap: {
      cpu: this.unsetColormapCPU,
      gpu: this.unsetColormapGPU,
    },
  };
}

export default StackViewport;<|MERGE_RESOLUTION|>--- conflicted
+++ resolved
@@ -99,11 +99,6 @@
 import { adjustInitialViewUp } from '../utilities/adjustInitialViewUp';
 import { isContextPoolRenderingEngine } from './helpers/isContextPoolRenderingEngine';
 import { createSharpeningRenderPass } from './renderPasses';
-<<<<<<< HEAD
-
-const EPSILON = 1; // Slice Thickness
-=======
->>>>>>> 2794f920
 
 export interface ImageDataMetaData {
   bitsAllocated: number;
@@ -171,11 +166,7 @@
   private colormap: ColormapPublic | CPUFallbackColormapData;
   private voiRange: VOIRange;
   private voiUpdatedWithSetProperties = false;
-<<<<<<< HEAD
-  private sharpening: { enabled: boolean; intensity?: number };
-=======
   private sharpening: number = 0;
->>>>>>> 2794f920
   private VOILUTFunction: VOILUTFunctionType;
   //
   private invert = false;
@@ -442,14 +433,7 @@
    * Sets the sharpening for the current viewport.
    * @param sharpening - The sharpening configuration to use.
    */
-<<<<<<< HEAD
-  private setSharpening = (sharpening: {
-    enabled: boolean;
-    intensity?: number;
-  }): void => {
-=======
   private setSharpening = (sharpening: number): void => {
->>>>>>> 2794f920
     // Store sharpening settings directly on the class
     this.sharpening = sharpening;
 
@@ -457,8 +441,6 @@
   };
 
   /**
-<<<<<<< HEAD
-=======
    * Check if custom render passes should be used for this viewport.
    * @returns True if custom render passes should be used, false otherwise
    */
@@ -467,21 +449,12 @@
   }
 
   /**
->>>>>>> 2794f920
    * Get render passes for this viewport.
    * If sharpening is enabled, returns appropriate render passes.
    * @returns Array of VTK render passes or null if no custom passes are needed
    */
   public getRenderPasses = () => {
-<<<<<<< HEAD
-    if (
-      !this.sharpening?.enabled ||
-      this.sharpening.intensity <= 0 ||
-      this.useCPURendering
-    ) {
-=======
     if (!this.shouldUseCustomRenderPass()) {
->>>>>>> 2794f920
       return null;
     }
 
