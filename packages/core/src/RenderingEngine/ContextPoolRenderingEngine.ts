import BaseRenderingEngine, { VIEWPORT_MIN_SIZE } from './BaseRenderingEngine';
import WebGLContextPool from './WebGLContextPool';
import { getConfiguration } from '../init';
import Events from '../enums/Events';
import eventTarget from '../eventTarget';
import triggerEvent from '../utilities/triggerEvent';
import ViewportType from '../enums/ViewportType';
import VolumeViewport from './VolumeViewport';
import StackViewport from './StackViewport';
import VolumeViewport3D from './VolumeViewport3D';
import viewportTypeUsesCustomRenderingPipeline from './helpers/viewportTypeUsesCustomRenderingPipeline';
import getOrCreateCanvas from './helpers/getOrCreateCanvas';
import type IStackViewport from '../types/IStackViewport';
import type IVolumeViewport from '../types/IVolumeViewport';

import type * as EventTypes from '../types/EventTypes';
import type {
  ViewportInput,
  InternalViewportInput,
  NormalizedViewportInput,
  IViewport,
} from '../types/IViewport';
import type vtkRenderer from '@kitware/vtk.js/Rendering/Core/Renderer';
import type { VtkOffscreenMultiRenderWindow } from '../types';

/**
 * ContextPoolRenderingEngine extends BaseRenderingEngine to provide parallel rendering
 * capabilities using multiple WebGL contexts for improved performance.
 *
 * @public
 */
class ContextPoolRenderingEngine extends BaseRenderingEngine {
  private contextPool: WebGLContextPool;

  constructor(id?: string) {
    super(id);
    const { rendering } = getConfiguration();
    const { webGlContextCount } = rendering;

    if (!this.useCPURendering) {
      this.contextPool = new WebGLContextPool(webGlContextCount);
    }
  }

  /**
   * Enables a viewport to be driven by the offscreen vtk.js rendering engine.
   *
   * @param viewportInputEntry - Information object used to
   * construct and enable the viewport.
   */
  protected enableVTKjsDrivenViewport(
    viewportInputEntry: NormalizedViewportInput
  ) {
    const viewports = this._getViewportsAsArray();
    const viewportsDrivenByVtkJs = viewports.filter(
      (vp) => viewportTypeUsesCustomRenderingPipeline(vp.type) === false
    );

    const canvasesDrivenByVtkJs = viewportsDrivenByVtkJs.map((vp) => vp.canvas);

    const canvas = getOrCreateCanvas(viewportInputEntry.element);
    canvasesDrivenByVtkJs.push(canvas);

    const internalViewportEntry = { ...viewportInputEntry, canvas };

    this.addVtkjsDrivenViewport(internalViewportEntry);
  }

  /**
   *  Adds a viewport driven by vtk.js to the `RenderingEngine`.
   *
   * @param viewportInputEntry - Information object used to construct and enable the viewport.
   */
  protected addVtkjsDrivenViewport(
    viewportInputEntry: InternalViewportInput
  ): void {
    const { element, canvas, viewportId, type, defaultOptions } =
      viewportInputEntry;

    element.tabIndex = -1;

    // Assign viewport to a context
    // Stack viewports get distributed across contexts, all others use context 0
    let contextIndex = 0;
    if (type === ViewportType.STACK) {
      const contexts = this.contextPool.getAllContexts();
      contextIndex = this._viewports.size % contexts.length;
    }
    this.contextPool.assignViewportToContext(viewportId, contextIndex);

    // Track viewport size
    this.contextPool.updateViewportSize(
      viewportId,
      canvas.width,
      canvas.height
    );

    // Get the context and add the renderer
    const contextData = this.contextPool.getContextByIndex(contextIndex);

    const { context: offscreenMultiRenderWindow, container } = contextData;

    // Initialize the offscreen canvas size to the max size for this context
    const maxSize = this.contextPool.getMaxSizeForContext(contextIndex);
    // @ts-expect-error
    container.width = maxSize.width;
    // @ts-expect-error
    container.height = maxSize.height;

    offscreenMultiRenderWindow.resize();

    offscreenMultiRenderWindow.addRenderer({
      viewport: [0, 0, 1, 1],
      id: viewportId,
      background: defaultOptions.background
        ? defaultOptions.background
        : [0, 0, 0],
    });

    const viewportInput = {
      id: viewportId,
      element,
      renderingEngineId: this.id,
      type,
      canvas,
      sx: 0,
      sy: 0,
      sWidth: canvas.width,
      sHeight: canvas.height,
      defaultOptions: defaultOptions || {},
    } as ViewportInput;

    let viewport: IViewport;
    if (type === ViewportType.STACK) {
      viewport = new StackViewport(viewportInput);
    } else if (
      type === ViewportType.ORTHOGRAPHIC ||
      type === ViewportType.PERSPECTIVE
    ) {
      viewport = new VolumeViewport(viewportInput);
    } else if (type === ViewportType.VOLUME_3D) {
      viewport = new VolumeViewport3D(viewportInput);
    } else {
      throw new Error(`Viewport Type ${type} is not supported`);
    }

    this._viewports.set(viewportId, viewport);

    const eventDetail: EventTypes.ElementEnabledEventDetail = {
      element,
      viewportId,
      renderingEngineId: this.id,
    };

    if (!viewport.suppressEvents) {
      triggerEvent(eventTarget, Events.ELEMENT_ENABLED, eventDetail);
    }
  }

  /**
   * Sets multiple vtk.js driven viewports to
   * the `RenderingEngine`.
   *
   * @param viewportInputEntries - An array of information
   * objects used to construct and enable the viewports.
   */
  protected setVtkjsDrivenViewports(
    viewportInputEntries: NormalizedViewportInput[]
  ) {
    if (viewportInputEntries.length) {
      const vtkDrivenCanvases = viewportInputEntries.map((vp) =>
        getOrCreateCanvas(vp.element)
      );

      vtkDrivenCanvases.forEach((canvas) => {
        const devicePixelRatio = window.devicePixelRatio || 1;

        const rect = canvas.getBoundingClientRect();
        canvas.width = rect.width * devicePixelRatio;
        canvas.height = rect.height * devicePixelRatio;
      });

      for (let i = 0; i < viewportInputEntries.length; i++) {
        const vtkDrivenViewportInputEntry = viewportInputEntries[i];
        const canvas = vtkDrivenCanvases[i];
        const internalViewportEntry = {
          ...vtkDrivenViewportInputEntry,
          canvas,
        };

        this.addVtkjsDrivenViewport(internalViewportEntry);
      }
    }
  }

  /**
   * Resizes viewports that use VTK.js for rendering.
   */
  protected _resizeVTKViewports(
    vtkDrivenViewports: (IStackViewport | IVolumeViewport)[],
    keepCamera = true,
    immediate = true
  ) {
    const canvasesDrivenByVtkJs = vtkDrivenViewports.map(
      (vp: IStackViewport | IVolumeViewport) => {
        return getOrCreateCanvas(vp.element);
      }
    );

    canvasesDrivenByVtkJs.forEach((canvas) => {
      const devicePixelRatio = window.devicePixelRatio || 1;
      canvas.width = canvas.clientWidth * devicePixelRatio;
      canvas.height = canvas.clientHeight * devicePixelRatio;
    });

    if (canvasesDrivenByVtkJs.length) {
      this._resize(vtkDrivenViewports);
    }

    vtkDrivenViewports.forEach((vp: IStackViewport | IVolumeViewport) => {
      const prevCamera = vp.getCamera();
      const rotation = vp.getRotation();
      const { flipHorizontal } = prevCamera;
      vp.resetCameraForResize();

      const displayArea = vp.getDisplayArea();

      if (keepCamera) {
        if (displayArea) {
          if (flipHorizontal) {
            vp.setCamera({ flipHorizontal });
          }
          if (rotation) {
            vp.setViewPresentation({ rotation });
          }
        } else {
          vp.setCamera(prevCamera);
        }
      }
    });

    if (immediate) {
      this.render();
    }
  }

  /**
   * Renders all viewports.
   */
  protected _renderFlaggedViewports = (): void => {
    this._throwIfDestroyed();

    const viewports = this._getViewportsAsArray();
    const viewportsToRender = viewports.filter((vp) =>
      this._needsRender.has(vp.id)
    );

    if (viewportsToRender.length === 0) {
      this._animationFrameSet = false;
      this._animationFrameHandle = null;
      return;
    }

    // Render all viewports synchronously
    const eventDetails = viewportsToRender.map((viewport) => {
      const eventDetail = this.renderViewportUsingCustomOrVtkPipeline(viewport);
      viewport.setRendered();
      this._needsRender.delete(viewport.id);
      return eventDetail;
    });

    this._animationFrameSet = false;
    this._animationFrameHandle = null;

    // Trigger all events after rendering is complete
    eventDetails.forEach((eventDetail) => {
      if (eventDetail?.element) {
        triggerEvent(eventDetail.element, Events.IMAGE_RENDERED, eventDetail);
      }
    });
  };

  private renderViewportUsingCustomOrVtkPipeline(
    viewport: IViewport
  ): EventTypes.ImageRenderedEventDetail {
    // Handle custom rendering pipeline viewports
    if (viewportTypeUsesCustomRenderingPipeline(viewport.type)) {
      const eventDetail =
        viewport.customRenderViewportToCanvas() as EventTypes.ImageRenderedEventDetail;
      return eventDetail;
    }

    // If using CPU rendering, throw error
    if (this.useCPURendering) {
      throw new Error(
        'GPU not available, and using a viewport with no custom render pipeline.'
      );
    }

    // Get the context assigned to this viewport
    const assignedContextIndex = this.contextPool.getContextIndexForViewport(
      viewport.id
    );

    const contextData =
      this.contextPool.getContextByIndex(assignedContextIndex);

    const { context, container } = contextData;

    const eventDetail = this._renderViewportWithContext(
      viewport,
      context,
      container
    );
    return eventDetail;
  }

  private _renderViewportWithContext(
    viewport: IViewport,
    offscreenMultiRenderWindow: VtkOffscreenMultiRenderWindow,
    offScreenCanvasContainer: HTMLDivElement
  ): EventTypes.ImageRenderedEventDetail {
    // Check viewport size
    if (
      viewport.sWidth < VIEWPORT_MIN_SIZE ||
      viewport.sHeight < VIEWPORT_MIN_SIZE
    ) {
      console.warn('Viewport is too small', viewport.sWidth, viewport.sHeight);
      return;
    }

    if (viewportTypeUsesCustomRenderingPipeline(viewport.type)) {
      return viewport.customRenderViewportToCanvas() as EventTypes.ImageRenderedEventDetail;
    }

    if (this.useCPURendering) {
      throw new Error(
        'GPU not available, and using a viewport with no custom render pipeline.'
      );
    }

    // Add renderer if not already present
    if (!offscreenMultiRenderWindow.getRenderer(viewport.id)) {
      offscreenMultiRenderWindow.addRenderer({
        viewport: [0, 0, 1, 1],
        id: viewport.id,
        background: viewport.defaultOptions?.background || [0, 0, 0],
      });
    }

    const renderWindow = offscreenMultiRenderWindow.getRenderWindow();

    // Update the offscreen canvas size if needed
    this._resizeOffScreenCanvasForViewport(
      viewport,
      offScreenCanvasContainer,
      offscreenMultiRenderWindow
    );

    const renderer = offscreenMultiRenderWindow.getRenderer(viewport.id);

    // Get the context index and calculate viewport specific rendering area
    const contextIndex = this.contextPool.getContextIndexForViewport(
      viewport.id
    );
    const maxSize = this.contextPool.getMaxSizeForContext(contextIndex);

<<<<<<< HEAD
    // Set viewport to render only what's needed for this specific viewport
    // This ensures proper aspect ratio and prevents stretching
    const viewportWidth = viewport.canvas.width;
    const viewportHeight = viewport.canvas.height;

    // Calculate the rendering area normalized coordinates
    // VTK's coordinate system: (0,0) is bottom-left, (1,1) is top-right
    // We want smaller viewports to render at the bottom-left corner
=======
    const viewportWidth = viewport.canvas.width;
    const viewportHeight = viewport.canvas.height;

>>>>>>> 025a7b20
    const xEnd = Math.min(1, viewportWidth / maxSize.width);
    const yEnd = Math.min(1, viewportHeight / maxSize.height);

    renderer.setViewport(0, 0, xEnd, yEnd);

    // Set only this renderer to draw
    const allRenderers = offscreenMultiRenderWindow.getRenderers();
    allRenderers.forEach(({ renderer: r, id }) => {
      r.setDraw(id === viewport.id);
    });

    // Handle widget renderers
    const widgetRenderers = this.getWidgetRenderers();
    widgetRenderers.forEach((viewportId, renderer) => {
      renderer.setDraw(viewportId === viewport.id);
    });

    renderWindow.render();

    allRenderers.forEach(({ renderer: r }) => r.setDraw(false));

    widgetRenderers.forEach((_, renderer) => {
      renderer.setDraw(false);
    });

    const openGLRenderWindow =
      offscreenMultiRenderWindow.getOpenGLRenderWindow();
    const context = openGLRenderWindow.get3DContext();
    const offScreenCanvas = context.canvas;

    const eventDetail = this._copyToOnscreenCanvas(viewport, offScreenCanvas);

    return eventDetail;
  }

  /**
   * Renders a particular `Viewport`'s on screen canvas.
   * @param viewport - The `Viewport` to render.
   * @param offScreenCanvas - The offscreen canvas to render from.
   */
  protected _renderViewportFromVtkCanvasToOnscreenCanvas(
    viewport: IViewport,
    offScreenCanvas: HTMLCanvasElement
  ): EventTypes.ImageRenderedEventDetail {
    return this._copyToOnscreenCanvas(viewport, offScreenCanvas);
  }

  private _resizeOffScreenCanvasForViewport(
    viewport: IViewport,
    offScreenCanvasContainer: HTMLDivElement,
    offscreenMultiRenderWindow: VtkOffscreenMultiRenderWindow
  ): void {
    const contextIndex = this.contextPool.getContextIndexForViewport(
      viewport.id
    );
    if (contextIndex === undefined) {
      return;
    }

    const maxSizeChanged = this.contextPool.updateViewportSize(
      viewport.id,
      viewport.canvas.width,
      viewport.canvas.height
    );

    if (!maxSizeChanged) {
      return;
    }

    const maxSize = this.contextPool.getMaxSizeForContext(contextIndex);

    if (
      // @ts-expect-error
      offScreenCanvasContainer.width === maxSize.width &&
      // @ts-expect-error
      offScreenCanvasContainer.height === maxSize.height
    ) {
      return;
    }

    // @ts-expect-error
    offScreenCanvasContainer.width = maxSize.width;
    // @ts-expect-error
    offScreenCanvasContainer.height = maxSize.height;

    offscreenMultiRenderWindow.resize();
  }

  private _copyToOnscreenCanvas(
    viewport: IViewport,
    offScreenCanvas: HTMLCanvasElement
  ): EventTypes.ImageRenderedEventDetail {
    const {
      element,
      canvas,
      id: viewportId,
      renderingEngineId,
      suppressEvents,
    } = viewport;
    const { width: dWidth, height: dHeight } = canvas;

    const onScreenContext = canvas.getContext('2d');

    // Get the context index for this viewport to find the max size
    const contextIndex =
      this.contextPool.getContextIndexForViewport(viewportId);
    const maxSize = this.contextPool.getMaxSizeForContext(contextIndex);

<<<<<<< HEAD
    // VTK renders from bottom-left, but canvas drawImage uses top-left
    // Since VTK rendered the viewport at (0,0) in VTK coords (bottom-left),
    // we need to copy from the bottom of the canvas in canvas coords
    // The rendered content is at the bottom of the offscreen canvas
=======
>>>>>>> 025a7b20
    const sourceY = maxSize.height - dHeight;

    onScreenContext.drawImage(
      offScreenCanvas,
      0, // Source X
      sourceY, // Source Y (copy from where VTK rendered at bottom)
      dWidth, // Source width
      dHeight, // Source height
      0, // Destination X
      0, // Destination Y
      dWidth, // Destination width
      dHeight // Destination height
    );

    return {
      element,
      suppressEvents,
      viewportId,
      renderingEngineId,
      viewportStatus: viewport.viewportStatus,
    };
  }

  private _resize(
    viewportsDrivenByVtkJs: (IStackViewport | IVolumeViewport)[]
  ): void {
    // Track which contexts need resizing
    const contextsToResize = new Set<number>();

    for (const viewport of viewportsDrivenByVtkJs) {
      viewport.sx = 0;
      viewport.sy = 0;
      viewport.sWidth = viewport.canvas.width;
      viewport.sHeight = viewport.canvas.height;

      // Get the context assigned to this viewport
      const contextIndex = this.contextPool.getContextIndexForViewport(
        viewport.id
      );

      // Update viewport size and check if max size changed
      const maxSizeChanged = this.contextPool.updateViewportSize(
        viewport.id,
        viewport.canvas.width,
        viewport.canvas.height
      );

      if (maxSizeChanged) {
        contextsToResize.add(contextIndex);
      }

      const contextData = this.contextPool.getContextByIndex(contextIndex);
      const { context: offscreenMultiRenderWindow } = contextData;
      const renderer = offscreenMultiRenderWindow.getRenderer(viewport.id);

      // Calculate viewport coordinates relative to the max size
      const maxSize = this.contextPool.getMaxSizeForContext(contextIndex);
      const xEnd = Math.min(1, viewport.canvas.width / maxSize.width);
      const yEnd = Math.min(1, viewport.canvas.height / maxSize.height);

      renderer.setViewport(0, 0, xEnd, yEnd);
    }

    // Resize contexts that had their max size change
    contextsToResize.forEach((contextIndex) => {
      const contextData = this.contextPool.getContextByIndex(contextIndex);
      if (contextData) {
        const { context: offscreenMultiRenderWindow, container } = contextData;
        const maxSize = this.contextPool.getMaxSizeForContext(contextIndex);

        // @ts-expect-error
        container.width = maxSize.width;
        // @ts-expect-error
        container.height = maxSize.height;

        offscreenMultiRenderWindow.resize();
      }
    });
  }

  private getWidgetRenderers(): Map<vtkRenderer, string> {
    const allViewports = this._getViewportsAsArray();
    const widgetRenderers = new Map();

    allViewports.forEach((vp) => {
      const widgets = vp.getWidgets ? vp.getWidgets() : [];
      widgets.forEach((widget) => {
        const renderer = widget.getRenderer ? widget.getRenderer() : null;
        if (renderer) {
          widgetRenderers.set(renderer, vp.id);
        }
      });
    });

    return widgetRenderers;
  }

  /**
   * Get the renderer for a specific viewport
   * @param viewportId - The ID of the viewport
   * @returns The vtkRenderer instance or undefined
   */
  public getRenderer(viewportId: string): vtkRenderer | undefined {
    const contextIndex =
      this.contextPool?.getContextIndexForViewport(viewportId);

    const contextData = this.contextPool.getContextByIndex(contextIndex);

    const { context: offscreenMultiRenderWindow } = contextData;
    return offscreenMultiRenderWindow.getRenderer(viewportId);
  }

  /**
   * Disables the requested viewportId from the rendering engine.
   * Calls the base implementation and then handles context-specific cleanup.
   *
   * @param viewportId - viewport Id
   */
  public disableElement(viewportId: string): void {
    const viewport = this.getViewport(viewportId);
    if (!viewport) {
      return;
    }
    super.disableElement(viewportId);

    if (
      !viewportTypeUsesCustomRenderingPipeline(viewport.type) &&
      !this.useCPURendering
    ) {
      const contextIndex =
        this.contextPool.getContextIndexForViewport(viewportId);

      if (contextIndex !== undefined) {
        const contextData = this.contextPool.getContextByIndex(contextIndex);

        if (contextData) {
          const { context: offscreenMultiRenderWindow } = contextData;
          offscreenMultiRenderWindow.removeRenderer(viewportId);
        }
      }

      this.contextPool.removeViewport(viewportId);
    }
  }

  public destroy(): void {
    if (this.contextPool) {
      this.contextPool.destroy();
    }
    super.destroy();
  }

  public getOffscreenMultiRenderWindow(
    viewportId: string
  ): VtkOffscreenMultiRenderWindow {
    if (this.useCPURendering) {
      throw new Error(
        'Offscreen multi render window is not available when using CPU rendering.'
      );
    }

    const contextIndex =
      this.contextPool.getContextIndexForViewport(viewportId);

    const contextData = this.contextPool.getContextByIndex(contextIndex);

    return contextData.context;
  }
}

export default ContextPoolRenderingEngine;<|MERGE_RESOLUTION|>--- conflicted
+++ resolved
@@ -95,6 +95,13 @@
       canvas.height
     );
 
+    // Track viewport size
+    this.contextPool.updateViewportSize(
+      viewportId,
+      canvas.width,
+      canvas.height
+    );
+
     // Get the context and add the renderer
     const contextData = this.contextPool.getContextByIndex(contextIndex);
 
@@ -365,7 +372,6 @@
     );
     const maxSize = this.contextPool.getMaxSizeForContext(contextIndex);
 
-<<<<<<< HEAD
     // Set viewport to render only what's needed for this specific viewport
     // This ensures proper aspect ratio and prevents stretching
     const viewportWidth = viewport.canvas.width;
@@ -374,11 +380,6 @@
     // Calculate the rendering area normalized coordinates
     // VTK's coordinate system: (0,0) is bottom-left, (1,1) is top-right
     // We want smaller viewports to render at the bottom-left corner
-=======
-    const viewportWidth = viewport.canvas.width;
-    const viewportHeight = viewport.canvas.height;
-
->>>>>>> 025a7b20
     const xEnd = Math.min(1, viewportWidth / maxSize.width);
     const yEnd = Math.min(1, viewportHeight / maxSize.height);
 
@@ -487,13 +488,10 @@
       this.contextPool.getContextIndexForViewport(viewportId);
     const maxSize = this.contextPool.getMaxSizeForContext(contextIndex);
 
-<<<<<<< HEAD
     // VTK renders from bottom-left, but canvas drawImage uses top-left
     // Since VTK rendered the viewport at (0,0) in VTK coords (bottom-left),
     // we need to copy from the bottom of the canvas in canvas coords
     // The rendered content is at the bottom of the offscreen canvas
-=======
->>>>>>> 025a7b20
     const sourceY = maxSize.height - dHeight;
 
     onScreenContext.drawImage(
