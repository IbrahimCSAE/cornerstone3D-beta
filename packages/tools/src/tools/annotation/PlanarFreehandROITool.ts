--- conflicted
+++ resolved
@@ -2,13 +2,9 @@
   getEnabledElement,
   triggerEvent,
   eventTarget,
-<<<<<<< HEAD
-  Settings,
   StackViewport,
   VolumeViewport,
   utilities as csUtils,
-=======
->>>>>>> cf7e3082
 } from '@cornerstonejs/core';
 import type { Types } from '@cornerstonejs/core';
 import { vec3 } from 'gl-matrix';
