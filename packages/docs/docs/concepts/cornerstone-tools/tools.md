---
id: tools
title: Tools
---

## Introduction

A tool is an uninstantiated class that implements at least the `BaseTool` interface.
Tools can be configured via their constructor. To use a tool, one must:

- Add the uninstantiated tool using the library's top level `addTool` function
- Add that same tool, by name, to a ToolGroup

Here we will introduce several concepts about tools (annotation and segmentation tools)
inside `Cornerstone3DTools`.

## Tools

### Manipulation Tools

`Cornerstone3DTools` provides a set of tools that can be used to manipulate the
images in the viewports. These include:

- enabling zooming in and out of the image (`ZoomTool`)
- performing panning and navigation of the image (`PanTool`)
- scrolling through the image (`StackScrollMouseWheelTool`)
- manipulating the windowLevel of the image (`WindowLevelTool`)

### Annotation Tools

`Cornerstone3DTools` provide a set of annotation tools. You can use these tools
to create and edit annotations for use cases such as:

- Measuring distance between two points (Length Tool)
- Measuring width and length for a structure (Bidirectional Tool)
- Measuring area and statistics for a rectangular area (RectangleRoi Tool)
- Measuring volume and statistics for a ellipsoid (EllipseRoi Tool)
- Getting the underlying value for a voxel (Probe Tool)

Below, you can see a screenshot of the annotation tools that are available in `Cornerstone3DTools`.

<div style={{textAlign: 'center'}}>

![](../../assets/annotation-tools.png)

</div>

### Dynamic tool statistics

`Cornerstone3DTools` is capable of calculating dynamic statistics based on the modality of the volume being rendered. For instance, for CT volumes a `ProbeTool` will give Hounsfield Units and for PET it will calculate SUV stats.

<div style={{textAlign: 'center', width:'85%'}}>

![](../../assets/dynamic-stats.png)

</div>

### Annotation sharing in Frame of Reference

Since, annotations are stored in the patient physical space, if there are
two viewports that are displaying the same frame of reference, they will share
the same annotations.

### Segmentation Tools

`Cornerstone3D` also provides segmentation tools. This includes 3D `SegmentationDisplay`
and 3D segmentation editing tools such as brush, rectangle and circle scissors, and
3d sphere tools.

We will discuss in length the different types of segmentation tools and how they
are used in `Cornerstone3DTools` in [`Segmentation`](./segmentation/index.md) section.

<details>

<summary>How tools work internally</summary>

mouse and keyboard fire events, these events are captured and normalized by
`Cornerstone3DTools`. The normalized events are then fired and handled by
tools either as `mouseDown`, `mouseDrag` and `mouseUp` events.

</details>

<div style={{textAlign: 'center', width:'85%'}}>

![](../../assets/segmentation-tools-intro.png)

</div>

## Adding Tools

The `Cornerstone3DTools` library comes packaged with several common tools. All implement either
the `BaseTool` or `AnnotationTool`. In order to be able to use the tools, you must
first add them to the `Cornerstone3DTools`. You can do this by using the `addTool` function.

```js
import * as csTools3d from '@cornerstonejs/tools';

const { PanTool, ProbeTool, ZoomTool, LengthTool } = csTools3d;

csTools3d.addTool(PanTool);
csTools3d.addTool(ZoomTool);
csTools3d.addTool(LengthTool);
csTools3d.addTool(ProbeTool);
```

:::note warning
Adding a tool to the library will only let the library know about the tool.
It will not automatically add the tool to any tool groups, nor will it
instantiate the tool for usage.

:::

## Tool Modes

Tools (in their toolGroup) can be in one of four modes. Each mode impacts how the tool responds to
interactions.

> There should never be two active tools with the same binding

<table>
  <tr>
    <td>Tool Mode</td>
    <td>Description</td>
  </tr>
  <tr>
    <td>Active</td>
    <td>
      <ul>
        <li>Tools with active bindings will respond to interactions</li>
        <li>If the tool is an annotation tool, click events not over existing annotations
  will create a new annotation.</li>
      </ul>
    </td>
  </tr>
  <tr>
    <td>Passive (default)</td>
    <td>
      <ul>
        <li>If the tool is an annotation tool, if it's handle or line is selected, it
    can be moved and repositioned.</li>
      </ul>
    </td>
  </tr>
  <tr>
    <td>Enabled</td>
    <td>
      <ul>
        <li>The tool will render, but cannot be interacted with.</li>
      </ul>
    </td>
  </tr>
  <tr>
    <td>Disabled</td>
    <td>
      <ul>
        <li>The tool will not render. No interaction is possible.</li>
      </ul>
    </td>
  </tr>
</table>
<<<<<<< HEAD
=======

## Tool interpolation

Contour tools like the `PlanarFreehandROITool` can be configured to use interpolation process.
The interpolation process uses b-spline algorithm and consider 3 configurations properties:

- `interpolation.enabled`: to tell whether it should be interpolated or not (false by default)
- `interpolation.minKnotDistance`: the minimum distance between each knot on interpolation process (for editing it is considered the property `editMinKnotDistance`) (default value 20)
- `interpolation.editMinKnotDistance`: same as `minKnotDistance` but applicable only when editing the tool (default value 10)

So, with that said the interpolation might occur when:

- drawing is done (i.e mouse is released) and `interpolation.enabled` is true. Interpolation algorithm uses `minKnotDistance`
- edit drawing is done (i.e mouse is released) and `interpolation.enabled`. Interpolation algorithm uses `editMinKnotDistance` and its only applied to changed segment

Interpolation does not occur when:

- `interpolation.enabled` is false
- drawing still happening (editing or not)

The result of interpolation will be a smoother set of segments.
Changing tool configuration (see below) you can fine-tune the interpolation process and per experience, a less aggressive interpolation (small values of `minKnotDistance`) works better for long segments to be interpolated (usually first drawing) whereas a more aggressive interpolation (large values of `minKnotDistance`) works better for short segments (usually editing).

## How to interpolate

```js
// in case we want to turn it on
ctToolGroup.setToolConfiguration(PlanarFreehandROITool.toolName, {
  interpolation: { enabled: true },
});

// in case we want to tune interpolation process
// more agressive interpolation. I.e there will less knot points and more interpolated points.
ctToolGroup.setToolConfiguration(PlanarFreehandROITool.toolName, {
  interpolation: { minKnotDistance: 30 },
});
// less agressive interpolation. I.e there will more knot points and less interpolated points.
ctToolGroup.setToolConfiguration(PlanarFreehandROITool.toolName, {
  interpolation: { minKnotDistance: 5 },
});
>>>>>>> d9c80d73
```<|MERGE_RESOLUTION|>--- conflicted
+++ resolved
@@ -158,47 +158,4 @@
     </td>
   </tr>
 </table>
-<<<<<<< HEAD
-=======
-
-## Tool interpolation
-
-Contour tools like the `PlanarFreehandROITool` can be configured to use interpolation process.
-The interpolation process uses b-spline algorithm and consider 3 configurations properties:
-
-- `interpolation.enabled`: to tell whether it should be interpolated or not (false by default)
-- `interpolation.minKnotDistance`: the minimum distance between each knot on interpolation process (for editing it is considered the property `editMinKnotDistance`) (default value 20)
-- `interpolation.editMinKnotDistance`: same as `minKnotDistance` but applicable only when editing the tool (default value 10)
-
-So, with that said the interpolation might occur when:
-
-- drawing is done (i.e mouse is released) and `interpolation.enabled` is true. Interpolation algorithm uses `minKnotDistance`
-- edit drawing is done (i.e mouse is released) and `interpolation.enabled`. Interpolation algorithm uses `editMinKnotDistance` and its only applied to changed segment
-
-Interpolation does not occur when:
-
-- `interpolation.enabled` is false
-- drawing still happening (editing or not)
-
-The result of interpolation will be a smoother set of segments.
-Changing tool configuration (see below) you can fine-tune the interpolation process and per experience, a less aggressive interpolation (small values of `minKnotDistance`) works better for long segments to be interpolated (usually first drawing) whereas a more aggressive interpolation (large values of `minKnotDistance`) works better for short segments (usually editing).
-
-## How to interpolate
-
-```js
-// in case we want to turn it on
-ctToolGroup.setToolConfiguration(PlanarFreehandROITool.toolName, {
-  interpolation: { enabled: true },
-});
-
-// in case we want to tune interpolation process
-// more agressive interpolation. I.e there will less knot points and more interpolated points.
-ctToolGroup.setToolConfiguration(PlanarFreehandROITool.toolName, {
-  interpolation: { minKnotDistance: 30 },
-});
-// less agressive interpolation. I.e there will more knot points and less interpolated points.
-ctToolGroup.setToolConfiguration(PlanarFreehandROITool.toolName, {
-  interpolation: { minKnotDistance: 5 },
-});
->>>>>>> d9c80d73
 ```