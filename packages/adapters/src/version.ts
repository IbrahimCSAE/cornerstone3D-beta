/**
 * Auto-generated from version.json
 * Do not modify this file directly
 */
<<<<<<< HEAD
export const version = "4.2.0";
=======
export const version = '4.2.4';
>>>>>>> 2794f920
<|MERGE_RESOLUTION|>--- conflicted
+++ resolved
@@ -2,8 +2,4 @@
  * Auto-generated from version.json
  * Do not modify this file directly
  */
-<<<<<<< HEAD
-export const version = "4.2.0";
-=======
-export const version = '4.2.4';
->>>>>>> 2794f920
+export const version = "4.2.4";